# Agent Development Kit (ADK)

[![License](https://img.shields.io/badge/License-Apache_2.0-blue.svg)](LICENSE)

<html>
    <h1 align="center">
      <img src="assets/agent-development-kit.png" width="256"/>
    </h1>
    <h3 align="center">
      An open-source, code-first Python toolkit for building, evaluating, and deploying sophisticated AI agents with flexibility and control.
    </h3>
    <h3 align="center">
      Important Links:
      <a href="https://google.github.io/adk-docs/">Docs</a> &
      <a href="https://github.com/google/adk-samples">Samples</a>.
    </h3>
</html>

Agent Development Kit (ADK) is designed for developers seeking fine-grained
control and flexibility when building advanced AI agents that are tightly
integrated with services in Google Cloud. It allows you to define agent
behavior, orchestration, and tool use directly in code, enabling robust
debugging, versioning, and deployment anywhere – from your laptop to the cloud.


---

## ✨ Key Features

- **Rich Tool Ecosystem**: Utilize pre-built tools, custom functions,
  OpenAPI specs, or integrate existing tools to give agents diverse
  capabilities, all for tight integration with the Google ecosystem.

- **Code-First Development**: Define agent logic, tools, and orchestration
  directly in Python for ultimate flexibility, testability, and versioning.

- **Modular Multi-Agent Systems**: Design scalable applications by composing
  multiple specialized agents into flexible hierarchies.

- **Deploy Anywhere**: Easily containerize and deploy agents on Cloud Run or
  scale seamlessly with Vertex AI Agent Engine.


## 🚀 Installation

You can install the ADK using `pip`:

```bash
pip install google-adk
```
## 📚 Documentation

Explore the full documentation for detailed guides on building, evaluating, and
deploying agents:

* **[Documentation](https://google.github.io/adk-docs)**

<<<<<<< HEAD
## 🏁 Getting Started

Create a new directory for your agent:

```bash
# On Unix/Linux/macOS:
mkdir my_agent

# On Windows:
# Create the directory using File Explorer or:
md my_agent
```

Create your first agent (`my_agent/agent.py`):

> ⚠️ **Important Note for Windows Users**: Do not use `echo` or redirection (`>`) to create Python files as this can cause encoding issues. Instead, use a text editor like VS Code, PyCharm, or Notepad++ and ensure files are saved with UTF-8 encoding.

=======
## 🏁 Feature Highlight

### Define a single agent:
>>>>>>> eecb9e65
```python
from google.adk.agents import Agent
from google.adk.tools import google_search

root_agent = Agent(
    name="search_assistant",
    model="gemini-2.0-flash", # Or your preferred Gemini model
    instruction="You are a helpful assistant. Answer user questions using Google Search when needed.",
    description="An assistant that can search the web.",
    tools=[google_search]
)
```

### Define a multi-agent system:
Define a multi-agent system with cooridnator agent, greeter agent, and task execution agent. Then ADK engine and the model will guide the agents works together to accomplish the task.
```python
from google.adk.agents import LlmAgent, BaseAgent

# Define individual agents
greeter = LlmAgent(name="Greeter", model="gemini-2.0-flash")
task_exectuor = CustomAgent(name="TaskExecutor") # A subclass of BaseAgent, as a Non-LLM agent.

# Create parent agent and assign children via sub_agents
coordinator = LlmAgent(
    name="Coordinator",
    model="gemini-2.0-flash",
    description="I coordinate greetings and tasks.",
    sub_agents=[ # Assign sub_agents here
        greeter,
        task_exectuor
    ]
)

```

### Development UI

A built-in development UI to help you test, evaluate, debug, and showcase your agent(s).

<img src="assets/adk-web-dev-ui-function-call.png"/>

###  Evaluate Agents

```bash
adk eval \
    samples_for_testing/hello_world \
    samples_for_testing/hello_world/hello_world_eval_set_001.evalset.json
```


## 🤝 Contributing

We welcome contributions from the community! Whether it's bug reports, feature requests, documentation improvements, or code contributions, please see our [**Contributing Guidelines**](./CONTRIBUTING.md) to get started.

## 📄 License

This project is licensed under the Apache 2.0 License - see the [LICENSE](LICENSE) file for details.

## Preview

This feature is subject to the "Pre-GA Offerings Terms" in the General Service Terms section of the [Service Specific Terms](https://cloud.google.com/terms/service-terms#1). Pre-GA features are available "as is" and might have limited support. For more information, see the [launch stage descriptions](https://cloud.google.com/products?hl=en#product-launch-stages).

---

*Happy Agent Building!*<|MERGE_RESOLUTION|>--- conflicted
+++ resolved
@@ -55,7 +55,6 @@
 
 * **[Documentation](https://google.github.io/adk-docs)**
 
-<<<<<<< HEAD
 ## 🏁 Getting Started
 
 Create a new directory for your agent:
@@ -73,11 +72,11 @@
 
 > ⚠️ **Important Note for Windows Users**: Do not use `echo` or redirection (`>`) to create Python files as this can cause encoding issues. Instead, use a text editor like VS Code, PyCharm, or Notepad++ and ensure files are saved with UTF-8 encoding.
 
-=======
+
 ## 🏁 Feature Highlight
 
 ### Define a single agent:
->>>>>>> eecb9e65
+
 ```python
 from google.adk.agents import Agent
 from google.adk.tools import google_search
