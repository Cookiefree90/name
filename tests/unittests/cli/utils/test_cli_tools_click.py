--- conflicted
+++ resolved
@@ -96,26 +96,6 @@
 import platform
 
 @pytest.mark.asyncio
-<<<<<<< HEAD
-async def test_cli_run_invokes_run_cli(tmp_path: Path, monkeypatch: pytest.MonkeyPatch) -> None:
-    """`adk run` should call run_cli via asyncio.run with correct parameters."""
-    if platform.system() == "Windows":
-        pytest.skip("Skipping on Windows due to permission issues")
-    rec = _Recorder()
-    monkeypatch.setattr(cli_tools_click, "run_cli", lambda **kwargs: rec(kwargs))
-    monkeypatch.setattr(cli_tools_click.asyncio, "run", lambda coro: coro)  # pass-through
-
-    # create dummy agent directory
-    agent_dir = tmp_path / "agent"
-    agent_dir.mkdir()
-    (agent_dir / "__init__.py").touch()
-    (agent_dir / "agent.py").touch()
-
-    runner = CliRunner()
-    result = runner.invoke(cli_tools_click.main, ["run", str(agent_dir)])
-    assert result.exit_code == 0
-    assert rec.calls and rec.calls[0][0][0]["agent_folder_name"] == "agent"
-=======
 async def test_cli_run_invokes_run_cli(
     tmp_path: Path, monkeypatch: pytest.MonkeyPatch
 ) -> None:
@@ -136,7 +116,6 @@
   result = runner.invoke(cli_tools_click.main, ["run", str(agent_dir)])
   assert result.exit_code == 0
   assert rec.calls and rec.calls[0][0][0]["agent_folder_name"] == "agent"
->>>>>>> 1f0fd7bf
 
 
 # cli deploy cloud_run
@@ -210,98 +189,6 @@
 # cli web & api_server (uvicorn patched)
 @pytest.fixture()
 def _patch_uvicorn(monkeypatch: pytest.MonkeyPatch) -> _Recorder:
-<<<<<<< HEAD
-    """Patch uvicorn.Config/Server to avoid real network operations."""
-    rec = _Recorder()
-
-    class _DummyServer:
-        def __init__(self, *a: Any, **k: Any) -> None: ...
-        def run(self) -> None:
-            rec()
-
-    monkeypatch.setattr(cli_tools_click.uvicorn, "Config", lambda *a, **k: object())
-    monkeypatch.setattr(cli_tools_click.uvicorn, "Server", lambda *_a, **_k: _DummyServer())
-    monkeypatch.setattr(cli_tools_click, "get_fast_api_app", lambda **_k: object())
-    return rec
-
-
-def test_cli_web_invokes_uvicorn(tmp_path: Path, _patch_uvicorn: _Recorder) -> None:
-    """`adk web` should configure and start uvicorn.Server.run."""
-    agents_dir = tmp_path / "agents"
-    agents_dir.mkdir()
-    runner = CliRunner()
-    result = runner.invoke(cli_tools_click.main, ["web", str(agents_dir)])
-    assert result.exit_code == 0
-    assert _patch_uvicorn.calls, "uvicorn.Server.run must be called"
-
-
-def test_cli_api_server_invokes_uvicorn(tmp_path: Path, _patch_uvicorn: _Recorder) -> None:
-    """`adk api_server` should configure and start uvicorn.Server.run."""
-    agents_dir = tmp_path / "agents_api"
-    agents_dir.mkdir()
-    runner = CliRunner()
-    result = runner.invoke(cli_tools_click.main, ["api_server", str(agents_dir)])
-    assert result.exit_code == 0
-    assert _patch_uvicorn.calls, "uvicorn.Server.run must be called"
-
-
-def test_cli_eval_success_path(tmp_path: Path, monkeypatch: pytest.MonkeyPatch) -> None:
-    """Test the success path of `adk eval` by fully executing it with a stub module, up to summary generation."""
-    import sys, types
-
-    # stub cli_eval module
-    stub = types.ModuleType("google.adk.cli.cli_eval")
-
-    class _EvalMetric:
-        def __init__(self, metric_name: str, threshold: float) -> None: ...
-
-    class _EvalResult:
-        def __init__(self, eval_set_file: str, final_eval_status: str) -> None:
-            self.eval_set_file = eval_set_file
-            self.final_eval_status = final_eval_status
-
-    # minimal enum-like namespace
-    _EvalStatus = types.SimpleNamespace(PASSED="PASSED", FAILED="FAILED")
-
-    # helper funcs
-    stub.EvalMetric = _EvalMetric
-    stub.EvalResult = _EvalResult
-    stub.EvalStatus = _EvalStatus
-    stub.MISSING_EVAL_DEPENDENCIES_MESSAGE = "stub msg"
-
-    stub.get_evaluation_criteria_or_default = lambda _p: {"foo": 1.0}
-    stub.get_root_agent = lambda _p: object()
-    stub.try_get_reset_func = lambda _p: None
-    stub.parse_and_get_evals_to_run = lambda _paths: {"set1.json": ["e1", "e2"]}
-    stub.run_evals = lambda *_a, **_k: [_EvalResult("set1.json", "PASSED"), _EvalResult("set1.json", "FAILED")]
-
-    def mock_asyncio_run(coro):
-        return None
-
-    monkeypatch.setattr(cli_tools_click.asyncio, "run", mock_asyncio_run)
-
-    # inject stub
-    sys.modules["google.adk.cli.cli_eval"] = stub
-
-    # create dummy agent directory
-    agent_dir = tmp_path / "agent5"
-    agent_dir.mkdir()
-    (agent_dir / "__init__.py").touch()
-
-    # inject monkeypatch
-    monkeypatch.setattr(cli_tools_click.envs, "load_dotenv_for_agent", lambda *a, **k: None)
-
-    runner = CliRunner()
-    result = runner.invoke(
-        cli_tools_click.main,
-        ["eval", str(agent_dir), str(tmp_path / "dummy_eval.json")],
-    )
-
-    assert result.exit_code == 0
-    assert "Eval Run Summary" in result.output
-    assert "Tests passed: 1" in result.output
-    assert "Tests failed: 1" in result.output
-=======
   """Patch uvicorn.Config/Server to avoid real network operations."""
   rec = _Recorder()
 
@@ -425,5 +312,4 @@
   assert result.exit_code == 0
   assert "Eval Run Summary" in result.output
   assert "Tests passed: 1" in result.output
-  assert "Tests failed: 1" in result.output
->>>>>>> 1f0fd7bf
+  assert "Tests failed: 1" in result.output