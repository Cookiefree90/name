# Copyright 2025 Google LLC
#
# Licensed under the Apache License, Version 2.0 (the "License");
# you may not use this file except in compliance with the License.
# You may obtain a copy of the License at
#
#     http://www.apache.org/licenses/LICENSE-2.0
#
# Unless required by applicable law or agreed to in writing, software
# distributed under the License is distributed on an "AS IS" BASIS,
# WITHOUT WARRANTIES OR CONDITIONS OF ANY KIND, either express or implied.
# See the License for the specific language governing permissions and
# limitations under the License.

name: Python Unit Tests

on:
  push:
    branches: [ main ]
  pull_request:
    branches: [ main ]

jobs:
  test:
    runs-on: ubuntu-latest
    strategy:
      matrix:
        python-version: ["3.9", "3.10", "3.11"]

    steps:
    - name: Checkout code
      uses: actions/checkout@v4

    - name: Set up Python ${{ matrix.python-version }}
      uses: actions/setup-python@v5
      with:
        python-version: ${{ matrix.python-version }}

    - name: Install uv
      run: curl -LsSf https://astral.sh/uv/install.sh | sh

    - name: Install dependencies
      run: |
        uv venv .venv
        source .venv/bin/activate
        uv sync --extra test --extra eval

    - name: Run unit tests with pytest
      run: |
        source .venv/bin/activate
        pytest tests/unittests \
<<<<<<< HEAD
          --ignore=tests/unittests/tools/google_api_tool/test_googleapi_to_openapi_converter.py        
          
=======
          --ignore=tests/unittests/artifacts/test_artifact_service.py \
          --ignore=tests/unittests/tools/google_api_tool/test_googleapi_to_openapi_converter.py
>>>>>>> 9abb8414
<|MERGE_RESOLUTION|>--- conflicted
+++ resolved
@@ -49,10 +49,4 @@
       run: |
         source .venv/bin/activate
         pytest tests/unittests \
-<<<<<<< HEAD
-          --ignore=tests/unittests/tools/google_api_tool/test_googleapi_to_openapi_converter.py        
-          
-=======
-          --ignore=tests/unittests/artifacts/test_artifact_service.py \
           --ignore=tests/unittests/tools/google_api_tool/test_googleapi_to_openapi_converter.py
->>>>>>> 9abb8414
