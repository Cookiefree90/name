--- conflicted
+++ resolved
@@ -13,15 +13,11 @@
 # limitations under the License.
 
 from enum import Enum
-<<<<<<< HEAD
-from typing import Any, Dict, List, Optional
 from datetime import datetime
-=======
 from typing import Any
 from typing import Dict
 from typing import List
 from typing import Optional
->>>>>>> 7fdc6b44
 
 from pydantic import alias_generators
 from pydantic import BaseModel
