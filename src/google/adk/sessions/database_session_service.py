# Copyright 2025 Google LLC
#
# Licensed under the Apache License, Version 2.0 (the "License");
# you may not use this file except in compliance with the License.
# You may obtain a copy of the License at
#
#     http://www.apache.org/licenses/LICENSE-2.0
#
# Unless required by applicable law or agreed to in writing, software
# distributed under the License is distributed on an "AS IS" BASIS,
# WITHOUT WARRANTIES OR CONDITIONS OF ANY KIND, either express or implied.
# See the License for the specific language governing permissions and
# limitations under the License.
from __future__ import annotations

import copy
from datetime import datetime
from datetime import timezone
import json
import logging
from typing import Any
from typing import Optional
import uuid

from google.genai import types
from sqlalchemy import Boolean
from sqlalchemy import delete
from sqlalchemy import Dialect
from sqlalchemy import ForeignKeyConstraint
from sqlalchemy import func
from sqlalchemy import Text
from sqlalchemy.dialects import mysql
from sqlalchemy.dialects import postgresql
from sqlalchemy.engine import create_engine
from sqlalchemy.engine import Engine
from sqlalchemy.exc import ArgumentError
from sqlalchemy.ext.mutable import MutableDict
from sqlalchemy.inspection import inspect
from sqlalchemy.orm import DeclarativeBase
from sqlalchemy.orm import Mapped
from sqlalchemy.orm import mapped_column
from sqlalchemy.orm import relationship
from sqlalchemy.orm import Session as DatabaseSessionFactory
from sqlalchemy.orm import sessionmaker
from sqlalchemy.schema import MetaData
from sqlalchemy.types import DateTime
from sqlalchemy.types import PickleType
from sqlalchemy.types import String
from sqlalchemy.types import TypeDecorator
from typing_extensions import override
from tzlocal import get_localzone

from . import _session_util
from ..events.event import Event
from .base_session_service import BaseSessionService
from .base_session_service import GetSessionConfig
from .base_session_service import ListSessionsConfig
from .base_session_service import ListSessionsResponse
from .session import Session
from .state import State

logger = logging.getLogger("google_adk." + __name__)

DEFAULT_MAX_KEY_LENGTH = 128
DEFAULT_MAX_VARCHAR_LENGTH = 256


class DynamicJSON(TypeDecorator):
  """A JSON-like type that uses JSONB on PostgreSQL and TEXT with JSON serialization for other databases."""

  impl = Text  # Default implementation is TEXT

  def load_dialect_impl(self, dialect: Dialect):
    if dialect.name == "postgresql":
      return dialect.type_descriptor(postgresql.JSONB)
    if dialect.name == "mysql":
      # Use LONGTEXT for MySQL to address the data too long issue
      return dialect.type_descriptor(mysql.LONGTEXT)
    return dialect.type_descriptor(Text)  # Default to Text for other dialects

  def process_bind_param(self, value, dialect: Dialect):
    if value is not None:
      if dialect.name == "postgresql":
        return value  # JSONB handles dict directly
      return json.dumps(value)  # Serialize to JSON string for TEXT
    return value

  def process_result_value(self, value, dialect: Dialect):
    if value is not None:
      if dialect.name == "postgresql":
        return value  # JSONB returns dict directly
      else:
        return json.loads(value)  # Deserialize from JSON string for TEXT
    return value


class PreciseTimestamp(TypeDecorator):
  """Represents a timestamp precise to the microsecond."""

  impl = DateTime
  cache_ok = True

  def load_dialect_impl(self, dialect):
    if dialect.name == "mysql":
      return dialect.type_descriptor(mysql.DATETIME(fsp=6))
    return self.impl


class Base(DeclarativeBase):
  """Base class for database tables."""

  pass


class StorageSession(Base):
  """Represents a session stored in the database."""

  __tablename__ = "sessions"

  app_name: Mapped[str] = mapped_column(
      String(DEFAULT_MAX_KEY_LENGTH), primary_key=True
  )
  user_id: Mapped[str] = mapped_column(
      String(DEFAULT_MAX_KEY_LENGTH), primary_key=True
  )
  id: Mapped[str] = mapped_column(
      String(DEFAULT_MAX_KEY_LENGTH),
      primary_key=True,
      default=lambda: str(uuid.uuid4()),
  )

  state: Mapped[MutableDict[str, Any]] = mapped_column(
      MutableDict.as_mutable(DynamicJSON), default={}
  )

  create_time: Mapped[DateTime] = mapped_column(DateTime(), default=func.now())
  update_time: Mapped[DateTime] = mapped_column(
      DateTime(), default=func.now(), onupdate=func.now()
  )

  storage_events: Mapped[list[StorageEvent]] = relationship(
      "StorageEvent",
      back_populates="storage_session",
  )

  def __repr__(self):
    return f"<StorageSession(id={self.id}, update_time={self.update_time})>"

  @property
  def _dialect_name(self) -> Optional[str]:
    session = inspect(self).session
    return session.bind.dialect.name if session else None

  @property
  def update_timestamp_tz(self) -> datetime:
    """Returns the time zone aware update timestamp."""
    if self._dialect_name == "sqlite":
      # SQLite does not support timezone. SQLAlchemy returns a naive datetime
      # object without timezone information. We need to convert it to UTC
      # manually.
      return self.update_time.replace(tzinfo=timezone.utc).timestamp()
    return self.update_time.timestamp()


class StorageEvent(Base):
  """Represents an event stored in the database."""

  __tablename__ = "events"

  id: Mapped[str] = mapped_column(
      String(DEFAULT_MAX_KEY_LENGTH), primary_key=True
  )
  app_name: Mapped[str] = mapped_column(
      String(DEFAULT_MAX_KEY_LENGTH), primary_key=True
  )
  user_id: Mapped[str] = mapped_column(
      String(DEFAULT_MAX_KEY_LENGTH), primary_key=True
  )
  session_id: Mapped[str] = mapped_column(
      String(DEFAULT_MAX_KEY_LENGTH), primary_key=True
  )

  invocation_id: Mapped[str] = mapped_column(String(DEFAULT_MAX_VARCHAR_LENGTH))
  author: Mapped[str] = mapped_column(String(DEFAULT_MAX_VARCHAR_LENGTH))
  branch: Mapped[str] = mapped_column(
      String(DEFAULT_MAX_VARCHAR_LENGTH), nullable=True
  )
  timestamp: Mapped[PreciseTimestamp] = mapped_column(
      PreciseTimestamp, default=func.now()
  )
  content: Mapped[dict[str, Any]] = mapped_column(DynamicJSON, nullable=True)
  actions: Mapped[MutableDict[str, Any]] = mapped_column(PickleType)

  long_running_tool_ids_json: Mapped[Optional[str]] = mapped_column(
      Text, nullable=True
  )
  grounding_metadata: Mapped[dict[str, Any]] = mapped_column(
      DynamicJSON, nullable=True
  )
  partial: Mapped[bool] = mapped_column(Boolean, nullable=True)
  turn_complete: Mapped[bool] = mapped_column(Boolean, nullable=True)
  error_code: Mapped[str] = mapped_column(
      String(DEFAULT_MAX_VARCHAR_LENGTH), nullable=True
  )
  error_message: Mapped[str] = mapped_column(String(1024), nullable=True)
  interrupted: Mapped[bool] = mapped_column(Boolean, nullable=True)

  storage_session: Mapped[StorageSession] = relationship(
      "StorageSession",
      back_populates="storage_events",
  )

  __table_args__ = (
      ForeignKeyConstraint(
          ["app_name", "user_id", "session_id"],
          ["sessions.app_name", "sessions.user_id", "sessions.id"],
          ondelete="CASCADE",
      ),
  )

  @property
  def long_running_tool_ids(self) -> set[str]:
    return (
        set(json.loads(self.long_running_tool_ids_json))
        if self.long_running_tool_ids_json
        else set()
    )

  @long_running_tool_ids.setter
  def long_running_tool_ids(self, value: set[str]):
    if value is None:
      self.long_running_tool_ids_json = None
    else:
      self.long_running_tool_ids_json = json.dumps(list(value))

  @classmethod
  def from_event(cls, session: Session, event: Event) -> StorageEvent:
    storage_event = StorageEvent(
        id=event.id,
        invocation_id=event.invocation_id,
        author=event.author,
        branch=event.branch,
        actions=event.actions,
        session_id=session.id,
        app_name=session.app_name,
        user_id=session.user_id,
        timestamp=datetime.fromtimestamp(event.timestamp),
        long_running_tool_ids=event.long_running_tool_ids,
        partial=event.partial,
        turn_complete=event.turn_complete,
        error_code=event.error_code,
        error_message=event.error_message,
        interrupted=event.interrupted,
    )
    if event.content:
      storage_event.content = event.content.model_dump(
          exclude_none=True, mode="json"
      )
    if event.grounding_metadata:
      storage_event.grounding_metadata = event.grounding_metadata.model_dump(
          exclude_none=True, mode="json"
      )
    return storage_event

  def to_event(self) -> Event:
    return Event(
        id=self.id,
        invocation_id=self.invocation_id,
        author=self.author,
        branch=self.branch,
        actions=self.actions,
        timestamp=self.timestamp.timestamp(),
        content=_session_util.decode_content(self.content),
        long_running_tool_ids=self.long_running_tool_ids,
        partial=self.partial,
        turn_complete=self.turn_complete,
        error_code=self.error_code,
        error_message=self.error_message,
        interrupted=self.interrupted,
        grounding_metadata=_session_util.decode_grounding_metadata(
            self.grounding_metadata
        ),
    )


class StorageAppState(Base):
  """Represents an app state stored in the database."""

  __tablename__ = "app_states"

  app_name: Mapped[str] = mapped_column(
      String(DEFAULT_MAX_KEY_LENGTH), primary_key=True
  )
  state: Mapped[MutableDict[str, Any]] = mapped_column(
      MutableDict.as_mutable(DynamicJSON), default={}
  )
  update_time: Mapped[DateTime] = mapped_column(
      DateTime(), default=func.now(), onupdate=func.now()
  )


class StorageUserState(Base):
  """Represents a user state stored in the database."""

  __tablename__ = "user_states"

  app_name: Mapped[str] = mapped_column(
      String(DEFAULT_MAX_KEY_LENGTH), primary_key=True
  )
  user_id: Mapped[str] = mapped_column(
      String(DEFAULT_MAX_KEY_LENGTH), primary_key=True
  )
  state: Mapped[MutableDict[str, Any]] = mapped_column(
      MutableDict.as_mutable(DynamicJSON), default={}
  )
  update_time: Mapped[DateTime] = mapped_column(
      DateTime(), default=func.now(), onupdate=func.now()
  )


class DatabaseSessionService(BaseSessionService):
  """A session service that uses a database for storage."""

  def __init__(self, db_url: str, **kwargs: Any):
    """Initializes the database session service with a database URL."""
    # 1. Create DB engine for db connection
    # 2. Create all tables based on schema
    # 3. Initialize all properties

    try:
      db_engine = create_engine(db_url, **kwargs)
    except Exception as e:
      if isinstance(e, ArgumentError):
        raise ValueError(
            f"Invalid database URL format or argument '{db_url}'."
        ) from e
      if isinstance(e, ImportError):
        raise ValueError(
            f"Database related module not found for URL '{db_url}'."
        ) from e
      raise ValueError(
          f"Failed to create database engine for URL '{db_url}'"
      ) from e

    # Get the local timezone
    local_timezone = get_localzone()
    logger.info(f"Local timezone: {local_timezone}")

    self.db_engine: Engine = db_engine
    self.metadata: MetaData = MetaData()
    self.inspector = inspect(self.db_engine)

    # DB session factory method
    self.database_session_factory: sessionmaker[DatabaseSessionFactory] = (
        sessionmaker(bind=self.db_engine)
    )

    # Uncomment to recreate DB every time
    # Base.metadata.drop_all(self.db_engine)
    Base.metadata.create_all(self.db_engine)

  @override
  async def create_session(
      self,
      *,
      app_name: str,
      user_id: str,
      state: Optional[dict[str, Any]] = None,
      session_id: Optional[str] = None,
  ) -> Session:
    # 1. Populate states.
    # 2. Build storage session object
    # 3. Add the object to the table
    # 4. Build the session object with generated id
    # 5. Return the session

    with self.database_session_factory() as sql_session:

      # Fetch app and user states from storage
      storage_app_state = sql_session.get(StorageAppState, (app_name))
      storage_user_state = sql_session.get(
          StorageUserState, (app_name, user_id)
      )

      app_state = storage_app_state.state if storage_app_state else {}
      user_state = storage_user_state.state if storage_user_state else {}

      # Create state tables if not exist
      if not storage_app_state:
        storage_app_state = StorageAppState(app_name=app_name, state={})
        sql_session.add(storage_app_state)
      if not storage_user_state:
        storage_user_state = StorageUserState(
            app_name=app_name, user_id=user_id, state={}
        )
        sql_session.add(storage_user_state)

      # Extract state deltas
      app_state_delta, user_state_delta, session_state = _extract_state_delta(
          state
      )

      # Apply state delta
      app_state.update(app_state_delta)
      user_state.update(user_state_delta)

      # Store app and user state
      if app_state_delta:
        storage_app_state.state = app_state
      if user_state_delta:
        storage_user_state.state = user_state

      # Store the session
      storage_session = StorageSession(
          app_name=app_name,
          user_id=user_id,
          id=session_id,
          state=session_state,
      )
      sql_session.add(storage_session)
      sql_session.commit()

      sql_session.refresh(storage_session)

      # Merge states for response
      merged_state = _merge_state(app_state, user_state, session_state)
      session = Session(
          app_name=str(storage_session.app_name),
          user_id=str(storage_session.user_id),
          id=str(storage_session.id),
          state=merged_state,
          last_update_time=storage_session.update_timestamp_tz,
      )
      return session

  @override
  async def get_session(
      self,
      *,
      app_name: str,
      user_id: str,
      session_id: str,
      config: Optional[GetSessionConfig] = None,
  ) -> Optional[Session]:
    # 1. Get the storage session entry from session table
    # 2. Get all the events based on session id and filtering config
    # 3. Convert and return the session
    with self.database_session_factory() as sql_session:
      storage_session = sql_session.get(
          StorageSession, (app_name, user_id, session_id)
      )
      if storage_session is None:
        return None

      if config and config.after_timestamp:
        after_dt = datetime.fromtimestamp(config.after_timestamp)
        timestamp_filter = StorageEvent.timestamp >= after_dt
      else:
        timestamp_filter = True

      storage_events = (
          sql_session.query(StorageEvent)
          .filter(StorageEvent.app_name == app_name)
          .filter(StorageEvent.session_id == storage_session.id)
          .filter(StorageEvent.user_id == user_id)
          .filter(timestamp_filter)
          .order_by(StorageEvent.timestamp.desc())
          .limit(
              config.num_recent_events
              if config and config.num_recent_events
              else None
          )
          .all()
      )

      # Fetch states from storage
      storage_app_state = sql_session.get(StorageAppState, (app_name))
      storage_user_state = sql_session.get(
          StorageUserState, (app_name, user_id)
      )

      app_state = storage_app_state.state if storage_app_state else {}
      user_state = storage_user_state.state if storage_user_state else {}
      session_state = storage_session.state

      # Merge states
      merged_state = _merge_state(app_state, user_state, session_state)

      # Convert storage session to session
      session = Session(
          app_name=app_name,
          user_id=user_id,
          id=session_id,
          state=merged_state,
          last_update_time=storage_session.update_timestamp_tz,
      )
      session.events = [e.to_event() for e in reversed(storage_events)]
    return session

  @override
  async def list_sessions(
      self, *, app_name: str, user_id: str, config: Optional[ListSessionsConfig] = None
  ) -> ListSessionsResponse:
<<<<<<< HEAD
    with self.database_session_factory() as session_factory:
      query = (
          session_factory.query(StorageSession)
=======
    with self.database_session_factory() as sql_session:
      results = (
          sql_session.query(StorageSession)
>>>>>>> b89aac9e
          .filter(StorageSession.app_name == app_name)
          .filter(StorageSession.user_id == user_id)
          .order_by(StorageSession.update_time.desc())
      )
      
      # Apply pagination if specified
      if config and config.max_sessions:
        query = query.limit(config.max_sessions)
      
      results = query.all()
      
      sessions = []
      for storage_session in results:
        # Determine whether to include state
        session_state = {}
        if config and config.include_state:
          session_state = storage_session.state
        
        session = Session(
            app_name=app_name,
            user_id=user_id,
            id=storage_session.id,
            state=session_state,
            last_update_time=storage_session.update_timestamp_tz,
        )
        sessions.append(session)
      return ListSessionsResponse(sessions=sessions)

  @override
  async def delete_session(
      self, app_name: str, user_id: str, session_id: str
  ) -> None:
    with self.database_session_factory() as sql_session:
      stmt = delete(StorageSession).where(
          StorageSession.app_name == app_name,
          StorageSession.user_id == user_id,
          StorageSession.id == session_id,
      )
      sql_session.execute(stmt)
      sql_session.commit()

  @override
  async def append_event(self, session: Session, event: Event) -> Event:
    logger.info(f"Append event: {event} to session {session.id}")

    if event.partial:
      return event

    # 1. Check if timestamp is stale
    # 2. Update session attributes based on event config
    # 3. Store event to table
    with self.database_session_factory() as sql_session:
      storage_session = sql_session.get(
          StorageSession, (session.app_name, session.user_id, session.id)
      )

      if storage_session.update_timestamp_tz > session.last_update_time:
        raise ValueError(
            "The last_update_time provided in the session object"
            f" {datetime.fromtimestamp(session.last_update_time):'%Y-%m-%d %H:%M:%S'} is"
            " earlier than the update_time in the storage_session"
            f" {datetime.fromtimestamp(storage_session.update_timestamp_tz):'%Y-%m-%d %H:%M:%S'}."
            " Please check if it is a stale session."
        )

      # Fetch states from storage
      storage_app_state = sql_session.get(StorageAppState, (session.app_name))
      storage_user_state = sql_session.get(
          StorageUserState, (session.app_name, session.user_id)
      )

      app_state = storage_app_state.state if storage_app_state else {}
      user_state = storage_user_state.state if storage_user_state else {}
      session_state = storage_session.state

      # Extract state delta
      app_state_delta = {}
      user_state_delta = {}
      session_state_delta = {}
      if event.actions:
        if event.actions.state_delta:
          app_state_delta, user_state_delta, session_state_delta = (
              _extract_state_delta(event.actions.state_delta)
          )

      # Merge state and update storage
      if app_state_delta:
        app_state.update(app_state_delta)
        storage_app_state.state = app_state
      if user_state_delta:
        user_state.update(user_state_delta)
        storage_user_state.state = user_state
      if session_state_delta:
        session_state.update(session_state_delta)
        storage_session.state = session_state

      sql_session.add(StorageEvent.from_event(session, event))

      sql_session.commit()
      sql_session.refresh(storage_session)

      # Update timestamp with commit time
      session.last_update_time = storage_session.update_timestamp_tz

    # Also update the in-memory session
    await super().append_event(session=session, event=event)
    return event


def _extract_state_delta(state: dict[str, Any]):
  app_state_delta = {}
  user_state_delta = {}
  session_state_delta = {}
  if state:
    for key in state.keys():
      if key.startswith(State.APP_PREFIX):
        app_state_delta[key.removeprefix(State.APP_PREFIX)] = state[key]
      elif key.startswith(State.USER_PREFIX):
        user_state_delta[key.removeprefix(State.USER_PREFIX)] = state[key]
      elif not key.startswith(State.TEMP_PREFIX):
        session_state_delta[key] = state[key]
  return app_state_delta, user_state_delta, session_state_delta


def _merge_state(app_state, user_state, session_state):
  # Merge states for response
  merged_state = copy.deepcopy(session_state)
  for key in app_state.keys():
    merged_state[State.APP_PREFIX + key] = app_state[key]
  for key in user_state.keys():
    merged_state[State.USER_PREFIX + key] = user_state[key]
  return merged_state<|MERGE_RESOLUTION|>--- conflicted
+++ resolved
@@ -501,15 +501,10 @@
   async def list_sessions(
       self, *, app_name: str, user_id: str, config: Optional[ListSessionsConfig] = None
   ) -> ListSessionsResponse:
-<<<<<<< HEAD
-    with self.database_session_factory() as session_factory:
-      query = (
-          session_factory.query(StorageSession)
-=======
+    
     with self.database_session_factory() as sql_session:
       results = (
           sql_session.query(StorageSession)
->>>>>>> b89aac9e
           .filter(StorageSession.app_name == app_name)
           .filter(StorageSession.user_id == user_id)
           .order_by(StorageSession.update_time.desc())
