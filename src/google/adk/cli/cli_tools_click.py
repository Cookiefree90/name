# Copyright 2025 Google LLC
#
# Licensed under the Apache License, Version 2.0 (the "License");
# you may not use this file except in compliance with the License.
# You may obtain a copy of the License at
#
#     http://www.apache.org/licenses/LICENSE-2.0
#
# Unless required by applicable law or agreed to in writing, software
# distributed under the License is distributed on an "AS IS" BASIS,
# WITHOUT WARRANTIES OR CONDITIONS OF ANY KIND, either express or implied.
# See the License for the specific language governing permissions and
# limitations under the License.

import asyncio
from contextlib import asynccontextmanager
from datetime import datetime
import logging
import os
import tempfile
from typing import AsyncGenerator
from typing import Coroutine
from typing import Optional

import asyncclick as click
from fastapi import FastAPI
import uvicorn

from . import cli_create
from . import cli_deploy
from .cli import run_cli
from .cli_eval import MISSING_EVAL_DEPENDENCIES_MESSAGE
from .fast_api import get_fast_api_app
from .utils import envs
from .utils import logs

logger = logging.getLogger(__name__)


@click.group(context_settings={"max_content_width": 240})
def main():
  """Agent Development Kit CLI tools."""
  pass


@main.group()
def deploy():
  """Deploys agent to hosted environments."""
  pass


@main.command("create")
@click.option(
    "--model",
    type=str,
    help="Optional. The model used for the root agent.",
)
@click.option(
    "--api_key",
    type=str,
    help=(
        "Optional. The API Key needed to access the model, e.g. Google AI API"
        " Key."
    ),
)
@click.option(
    "--project",
    type=str,
    help="Optional. The Google Cloud Project for using VertexAI as backend.",
)
@click.option(
    "--region",
    type=str,
    help="Optional. The Google Cloud Region for using VertexAI as backend.",
)
@click.argument("app_name", type=str, required=True)
def cli_create_cmd(
    app_name: str,
    model: Optional[str],
    api_key: Optional[str],
    project: Optional[str],
    region: Optional[str],
):
  """Creates a new app in the current folder with prepopulated agent template.

  APP_NAME: required, the folder of the agent source code.

  Example:

    adk create path/to/my_app
  """
  cli_create.run_cmd(
      app_name,
      model=model,
      google_api_key=api_key,
      google_cloud_project=project,
      google_cloud_region=region,
  )


def validate_exclusive(ctx, param, value):
  # Store the validated parameters in the context
  if not hasattr(ctx, "exclusive_opts"):
    ctx.exclusive_opts = {}

  # If this option has a value and we've already seen another exclusive option
  if value is not None and any(ctx.exclusive_opts.values()):
    exclusive_opt = next(key for key, val in ctx.exclusive_opts.items() if val)
    raise click.UsageError(
        f"Options '{param.name}' and '{exclusive_opt}' cannot be set together."
    )

  # Record this option's value
  ctx.exclusive_opts[param.name] = value is not None
  return value


@main.command("run")
@click.option(
    "--save_session",
    type=bool,
    is_flag=True,
    show_default=True,
    default=False,
    help="Optional. Whether to save the session to a json file on exit.",
)
@click.option(
    "--session_id",
    type=str,
    help=(
        "Optional. The session ID to save the session to on exit when"
        " --save_session is set to true. User will be prompted to enter a"
        " session ID if not set."
    ),
)
@click.option(
    "--replay",
    type=click.Path(
        exists=True, dir_okay=False, file_okay=True, resolve_path=True
    ),
    help=(
        "The json file that contains the initial state of the session and user"
        " queries. A new session will be created using this state. And user"
        " queries are run againt the newly created session. Users cannot"
        " continue to interact with the agent."
    ),
    callback=validate_exclusive,
)
@click.option(
    "--resume",
    type=click.Path(
        exists=True, dir_okay=False, file_okay=True, resolve_path=True
    ),
    help=(
        "The json file that contains a previously saved session (by"
        "--save_session option). The previous session will be re-displayed. And"
        " user can continue to interact with the agent."
    ),
    callback=validate_exclusive,
)
@click.argument(
    "agent",
    type=click.Path(
        exists=True, dir_okay=True, file_okay=False, resolve_path=True
    ),
)
def cli_run(
    agent: str,
    save_session: bool,
    session_id: Optional[str],
    replay: Optional[str],
    resume: Optional[str],
):
  """Runs an interactive CLI for a certain agent.

  AGENT: The path to the agent source code folder.

  Example:

    adk run path/to/my_agent
  """
  logs.log_to_tmp_folder()

  agent_parent_folder = os.path.dirname(agent)
  agent_folder_name = os.path.basename(agent)

  asyncio.run(
      run_cli(
          agent_parent_dir=agent_parent_folder,
          agent_folder_name=agent_folder_name,
          input_file=replay,
          saved_session_file=resume,
          save_session=save_session,
          session_id=session_id,
      )
  )


@main.command("eval")
@click.argument(
    "agent_module_file_path",
    type=click.Path(
        exists=True, dir_okay=True, file_okay=False, resolve_path=True
    ),
)
@click.argument("eval_set_file_path", nargs=-1)
@click.option("--config_file_path", help="Optional. The path to config file.")
@click.option(
    "--print_detailed_results",
    is_flag=True,
    show_default=True,
    default=False,
    help="Optional. Whether to print detailed results on console or not.",
)
async def cli_eval(
    agent_module_file_path: str,
    eval_set_file_path: tuple[str],
    config_file_path: str,
    print_detailed_results: bool,
):
  """Evaluates an agent given the eval sets.

  AGENT_MODULE_FILE_PATH: The path to the __init__.py file that contains a
  module by the name "agent". "agent" module contains a root_agent.

  EVAL_SET_FILE_PATH: You can specify one or more eval set file paths.

  For each file, all evals will be run by default.

  If you want to run only specific evals from a eval set, first create a comma
  separated list of eval names and then add that as a suffix to the eval set
  file name, demarcated by a `:`.

  For example,

  sample_eval_set_file.json:eval_1,eval_2,eval_3

  This will only run eval_1, eval_2 and eval_3 from sample_eval_set_file.json.

  CONFIG_FILE_PATH: The path to config file.

  PRINT_DETAILED_RESULTS: Prints detailed results on the console.
  """
  envs.load_dotenv_for_agent(agent_module_file_path, ".")

  try:
    from .cli_eval import EvalMetric
    from .cli_eval import EvalResult
    from .cli_eval import EvalStatus
    from .cli_eval import get_evaluation_criteria_or_default
    from .cli_eval import get_root_agent
    from .cli_eval import parse_and_get_evals_to_run
    from .cli_eval import run_evals
    from .cli_eval import try_get_reset_func
  except ModuleNotFoundError:
    raise click.ClickException(MISSING_EVAL_DEPENDENCIES_MESSAGE)

  evaluation_criteria = get_evaluation_criteria_or_default(config_file_path)
  eval_metrics = []
  for metric_name, threshold in evaluation_criteria.items():
    eval_metrics.append(
        EvalMetric(metric_name=metric_name, threshold=threshold)
    )

  print(f"Using evaluation creiteria: {evaluation_criteria}")

  root_agent = get_root_agent(agent_module_file_path)
  reset_func = try_get_reset_func(agent_module_file_path)

  eval_set_to_evals = parse_and_get_evals_to_run(eval_set_file_path)

  async def _collect_async_gen(
      async_gen_coroutine: Coroutine[
          AsyncGenerator[EvalResult, None], None, None
      ],
  ) -> list[EvalResult]:
    return [result async for result in async_gen_coroutine]

  try:
<<<<<<< HEAD
    eval_results = list(
        await run_evals(
            eval_set_to_evals,
            root_agent,
            reset_func,
            eval_metrics,
            print_detailed_results=print_detailed_results,
=======
    eval_results = asyncio.run(
        _collect_async_gen(
            run_evals(
                eval_set_to_evals,
                root_agent,
                reset_func,
                eval_metrics,
                print_detailed_results=print_detailed_results,
            )
>>>>>>> cdb4cac2
        )
    )
  except ModuleNotFoundError:
    raise click.ClickException(MISSING_EVAL_DEPENDENCIES_MESSAGE)

  print("*********************************************************************")
  eval_run_summary = {}

  for eval_result in eval_results:
    eval_result: EvalResult

    if eval_result.eval_set_file not in eval_run_summary:
      eval_run_summary[eval_result.eval_set_file] = [0, 0]

    if eval_result.final_eval_status == EvalStatus.PASSED:
      eval_run_summary[eval_result.eval_set_file][0] += 1
    else:
      eval_run_summary[eval_result.eval_set_file][1] += 1
  print("Eval Run Summary")
  for eval_set_file, pass_fail_count in eval_run_summary.items():
    print(
        f"{eval_set_file}:\n  Tests passed: {pass_fail_count[0]}\n  Tests"
        f" failed: {pass_fail_count[1]}"
    )


@main.command("web")
@click.option(
    "--session_db_url",
    help=(
        """Optional. The database URL to store the session.

  - Use 'agentengine://<agent_engine_resource_id>' to connect to Agent Engine sessions.

  - Use 'sqlite://<path_to_sqlite_file>' to connect to a SQLite DB.

  - See https://docs.sqlalchemy.org/en/20/core/engines.html#backend-specific-urls for more details on supported DB URLs."""
    ),
)
@click.option(
    "--port",
    type=int,
    help="Optional. The port of the server",
    default=8000,
)
@click.option(
    "--allow_origins",
    help="Optional. Any additional origins to allow for CORS.",
    multiple=True,
)
@click.option(
    "--log_level",
    type=click.Choice(
        ["DEBUG", "INFO", "WARNING", "ERROR", "CRITICAL"], case_sensitive=False
    ),
    default="INFO",
    help="Optional. Set the logging level",
)
@click.option(
    "--log_to_tmp",
    is_flag=True,
    show_default=True,
    default=False,
    help=(
        "Optional. Whether to log to system temp folder instead of console."
        " This is useful for local debugging."
    ),
)
@click.option(
    "--trace_to_cloud",
    is_flag=True,
    show_default=True,
    default=False,
    help="Optional. Whether to enable cloud trace for telemetry.",
)
@click.option(
    "--reload/--no-reload",
    default=True,
    help="Optional. Whether to enable auto reload for server.",
)
@click.argument(
    "agents_dir",
    type=click.Path(
        exists=True, dir_okay=True, file_okay=False, resolve_path=True
    ),
    default=os.getcwd,
)
def cli_web(
    agents_dir: str,
    log_to_tmp: bool,
    session_db_url: str = "",
    log_level: str = "INFO",
    allow_origins: Optional[list[str]] = None,
    port: int = 8000,
    trace_to_cloud: bool = False,
    reload: bool = True,
):
  """Starts a FastAPI server with Web UI for agents.

  AGENTS_DIR: The directory of agents, where each sub-directory is a single
  agent, containing at least `__init__.py` and `agent.py` files.

  Example:

    adk web --session_db_url=[db_url] --port=[port] path/to/agents_dir
  """
  if log_to_tmp:
    logs.log_to_tmp_folder()
  else:
    logs.log_to_stderr()

  logging.getLogger().setLevel(log_level)

  @asynccontextmanager
  async def _lifespan(app: FastAPI):
    click.secho(
        f"""
+-----------------------------------------------------------------------------+
| ADK Web Server started                                                      |
|                                                                             |
| For local testing, access at http://localhost:{port}.{" "*(29 - len(str(port)))}|
+-----------------------------------------------------------------------------+
""",
        fg="green",
    )
    yield  # Startup is done, now app is running
    click.secho(
        """
+-----------------------------------------------------------------------------+
| ADK Web Server shutting down...                                             |
+-----------------------------------------------------------------------------+
""",
        fg="green",
    )

  app = get_fast_api_app(
      agent_dir=agents_dir,
      session_db_url=session_db_url,
      allow_origins=allow_origins,
      web=True,
      trace_to_cloud=trace_to_cloud,
      lifespan=_lifespan,
  )
  config = uvicorn.Config(
      app,
      host="0.0.0.0",
      port=port,
      reload=reload,
  )

  server = uvicorn.Server(config)
  server.run()


@main.command("api_server")
@click.option(
    "--session_db_url",
    help=(
        """Optional. The database URL to store the session.

  - Use 'agentengine://<agent_engine_resource_id>' to connect to Agent Engine sessions.

  - Use 'sqlite://<path_to_sqlite_file>' to connect to a SQLite DB.

  - See https://docs.sqlalchemy.org/en/20/core/engines.html#backend-specific-urls for more details on supported DB URLs."""
    ),
)
@click.option(
    "--port",
    type=int,
    help="Optional. The port of the server",
    default=8000,
)
@click.option(
    "--allow_origins",
    help="Optional. Any additional origins to allow for CORS.",
    multiple=True,
)
@click.option(
    "--log_level",
    type=click.Choice(
        ["DEBUG", "INFO", "WARNING", "ERROR", "CRITICAL"], case_sensitive=False
    ),
    default="INFO",
    help="Optional. Set the logging level",
)
@click.option(
    "--log_to_tmp",
    is_flag=True,
    show_default=True,
    default=False,
    help=(
        "Optional. Whether to log to system temp folder instead of console."
        " This is useful for local debugging."
    ),
)
@click.option(
    "--trace_to_cloud",
    is_flag=True,
    show_default=True,
    default=False,
    help="Optional. Whether to enable cloud trace for telemetry.",
)
@click.option(
    "--reload/--no-reload",
    default=True,
    help="Optional. Whether to enable auto reload for server.",
)
# The directory of agents, where each sub-directory is a single agent.
# By default, it is the current working directory
@click.argument(
    "agents_dir",
    type=click.Path(
        exists=True, dir_okay=True, file_okay=False, resolve_path=True
    ),
    default=os.getcwd(),
)
def cli_api_server(
    agents_dir: str,
    log_to_tmp: bool,
    session_db_url: str = "",
    log_level: str = "INFO",
    allow_origins: Optional[list[str]] = None,
    port: int = 8000,
    trace_to_cloud: bool = False,
    reload: bool = True,
):
  """Starts a FastAPI server for agents.

  AGENTS_DIR: The directory of agents, where each sub-directory is a single
  agent, containing at least `__init__.py` and `agent.py` files.

  Example:

    adk api_server --session_db_url=[db_url] --port=[port] path/to/agents_dir
  """
  if log_to_tmp:
    logs.log_to_tmp_folder()
  else:
    logs.log_to_stderr()

  logging.getLogger().setLevel(log_level)

  config = uvicorn.Config(
      get_fast_api_app(
          agent_dir=agents_dir,
          session_db_url=session_db_url,
          allow_origins=allow_origins,
          web=False,
          trace_to_cloud=trace_to_cloud,
      ),
      host="0.0.0.0",
      port=port,
      reload=reload,
  )
  server = uvicorn.Server(config)
  server.run()


@deploy.command("cloud_run")
@click.option(
    "--project",
    type=str,
    help=(
        "Required. Google Cloud project to deploy the agent. When absent,"
        " default project from gcloud config is used."
    ),
)
@click.option(
    "--region",
    type=str,
    help=(
        "Required. Google Cloud region to deploy the agent. When absent,"
        " gcloud run deploy will prompt later."
    ),
)
@click.option(
    "--service_name",
    type=str,
    default="adk-default-service-name",
    help=(
        "Optional. The service name to use in Cloud Run (default:"
        " 'adk-default-service-name')."
    ),
)
@click.option(
    "--app_name",
    type=str,
    default="",
    help=(
        "Optional. App name of the ADK API server (default: the folder name"
        " of the AGENT source code)."
    ),
)
@click.option(
    "--port",
    type=int,
    default=8000,
    help="Optional. The port of the ADK API server (default: 8000).",
)
@click.option(
    "--trace_to_cloud",
    type=bool,
    is_flag=True,
    show_default=True,
    default=False,
    help="Optional. Whether to enable Cloud Trace for cloud run.",
)
@click.option(
    "--with_ui",
    type=bool,
    is_flag=True,
    show_default=True,
    default=False,
    help=(
        "Optional. Deploy ADK Web UI if set. (default: deploy ADK API server"
        " only)"
    ),
)
@click.option(
    "--temp_folder",
    type=str,
    default=os.path.join(
        tempfile.gettempdir(),
        "cloud_run_deploy_src",
        datetime.now().strftime("%Y%m%d_%H%M%S"),
    ),
    help=(
        "Optional. Temp folder for the generated Cloud Run source files"
        " (default: a timestamped folder in the system temp directory)."
    ),
)
@click.option(
    "--verbosity",
    type=click.Choice(
        ["debug", "info", "warning", "error", "critical"], case_sensitive=False
    ),
    default="WARNING",
    help="Optional. Override the default verbosity level.",
)
@click.option(
    "--session_db_url",
    help=(
        """Optional. The database URL to store the session.

  - Use 'agentengine://<agent_engine_resource_id>' to connect to Agent Engine sessions.

  - Use 'sqlite://<path_to_sqlite_file>' to connect to a SQLite DB.

  - See https://docs.sqlalchemy.org/en/20/core/engines.html#backend-specific-urls for more details on supported DB URLs."""
    ),
)
@click.argument(
    "agent",
    type=click.Path(
        exists=True, dir_okay=True, file_okay=False, resolve_path=True
    ),
)
def cli_deploy_cloud_run(
    agent: str,
    project: Optional[str],
    region: Optional[str],
    service_name: str,
    app_name: str,
    temp_folder: str,
    port: int,
    trace_to_cloud: bool,
    with_ui: bool,
    verbosity: str,
    session_db_url: str,
):
  """Deploys an agent to Cloud Run.

  AGENT: The path to the agent source code folder.

  Example:

    adk deploy cloud_run --project=[project] --region=[region] path/to/my_agent
  """
  try:
    cli_deploy.to_cloud_run(
        agent_folder=agent,
        project=project,
        region=region,
        service_name=service_name,
        app_name=app_name,
        temp_folder=temp_folder,
        port=port,
        trace_to_cloud=trace_to_cloud,
        with_ui=with_ui,
        verbosity=verbosity,
        session_db_url=session_db_url,
    )
  except Exception as e:
    click.secho(f"Deploy failed: {e}", fg="red", err=True)<|MERGE_RESOLUTION|>--- conflicted
+++ resolved
@@ -19,7 +19,6 @@
 import os
 import tempfile
 from typing import AsyncGenerator
-from typing import Coroutine
 from typing import Optional
 
 import asyncclick as click
@@ -270,32 +269,18 @@
   eval_set_to_evals = parse_and_get_evals_to_run(eval_set_file_path)
 
   async def _collect_async_gen(
-      async_gen_coroutine: Coroutine[
-          AsyncGenerator[EvalResult, None], None, None
-      ],
+      async_gen_coroutine:
+          AsyncGenerator[EvalResult, None],
   ) -> list[EvalResult]:
     return [result async for result in async_gen_coroutine]
 
   try:
-<<<<<<< HEAD
-    eval_results = list(
-        await run_evals(
+    eval_results = await _collect_async_gen(run_evals(
             eval_set_to_evals,
             root_agent,
             reset_func,
             eval_metrics,
             print_detailed_results=print_detailed_results,
-=======
-    eval_results = asyncio.run(
-        _collect_async_gen(
-            run_evals(
-                eval_set_to_evals,
-                root_agent,
-                reset_func,
-                eval_metrics,
-                print_detailed_results=print_detailed_results,
-            )
->>>>>>> cdb4cac2
         )
     )
   except ModuleNotFoundError:
