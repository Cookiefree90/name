# Copyright 2025 Google LLC
#
# Licensed under the Apache License, Version 2.0 (the "License");
# you may not use this file except in compliance with the License.
# You may obtain a copy of the License at
#
#     http://www.apache.org/licenses/LICENSE-2.0
#
# Unless required by applicable law or agreed to in writing, software
# distributed under the License is distributed on an "AS IS" BASIS,
# WITHOUT WARRANTIES OR CONDITIONS OF ANY KIND, either express or implied.
# See the License for the specific language governing permissions and
# limitations under the License.

import asyncio
import collections
from contextlib import asynccontextmanager
from datetime import datetime
import logging
import os
import tempfile
from typing import AsyncGenerator
from typing import Coroutine
from typing import Optional
from typing import Tuple

import click
from fastapi import FastAPI
import uvicorn

from . import cli_create
from . import cli_deploy
from .. import version
from ..evaluation.local_eval_set_results_manager import LocalEvalSetResultsManager
from ..sessions.in_memory_session_service import InMemorySessionService
from .cli import run_cli
from .cli_eval import MISSING_EVAL_DEPENDENCIES_MESSAGE
from .fast_api import get_fast_api_app
from .utils import envs
from .utils import logs


class HelpfulCommand(click.Command):
  """Command that shows full help on error instead of just the error message.

  A custom Click Command class that overrides the default error handling
  behavior to display the full help text when a required argument is missing,
  followed by the error message. This provides users with better context
  about command usage without needing to run a separate --help command.

  Args:
    *args: Variable length argument list to pass to the parent class.
    **kwargs: Arbitrary keyword arguments to pass to the parent class.

  Returns:
    None. Inherits behavior from the parent Click Command class.

  Returns:
  """

  def __init__(self, *args, **kwargs):
    super().__init__(*args, **kwargs)

  def parse_args(self, ctx, args):
    """Override the parse_args method to show help text on error.

    Args:
      ctx: Click context object for the current command.
      args: List of command-line arguments to parse.

    Returns:
      The parsed arguments as returned by the parent class's parse_args method.

    Raises:
      click.MissingParameter: When a required parameter is missing, but this
        is caught and handled by displaying the help text before exiting.
    """
    try:
      return super().parse_args(ctx, args)
    except click.MissingParameter as exc:
      click.echo(ctx.get_help())
      click.secho(f"\nError: {str(exc)}", fg="red", err=True)
      ctx.exit(2)


logger = logging.getLogger("google_adk." + __name__)


@click.group(context_settings={"max_content_width": 240})
def main():
  """Agent Development Kit CLI tools."""
  pass


@main.group()
def deploy():
  """Deploys agent to hosted environments."""
  pass


@main.command("create", cls=HelpfulCommand)
@click.option(
    "--model",
    type=str,
    help="Optional. The model used for the root agent.",
)
@click.option(
    "--api_key",
    type=str,
    help=(
        "Optional. The API Key needed to access the model, e.g. Google AI API"
        " Key."
    ),
)
@click.option(
    "--project",
    type=str,
    help="Optional. The Google Cloud Project for using VertexAI as backend.",
)
@click.option(
    "--region",
    type=str,
    help="Optional. The Google Cloud Region for using VertexAI as backend.",
)
@click.argument("app_name", type=str, required=True)
def cli_create_cmd(
    app_name: str,
    model: Optional[str],
    api_key: Optional[str],
    project: Optional[str],
    region: Optional[str],
):
  """Creates a new app in the current folder with prepopulated agent template.

  APP_NAME: required, the folder of the agent source code.

  Example:

    adk create path/to/my_app
  """
  cli_create.run_cmd(
      app_name,
      model=model,
      google_api_key=api_key,
      google_cloud_project=project,
      google_cloud_region=region,
  )


def validate_exclusive(ctx, param, value):
  # Store the validated parameters in the context
  if not hasattr(ctx, "exclusive_opts"):
    ctx.exclusive_opts = {}

  # If this option has a value and we've already seen another exclusive option
  if value is not None and any(ctx.exclusive_opts.values()):
    exclusive_opt = next(key for key, val in ctx.exclusive_opts.items() if val)
    raise click.UsageError(
        f"Options '{param.name}' and '{exclusive_opt}' cannot be set together."
    )

  # Record this option's value
  ctx.exclusive_opts[param.name] = value is not None
  return value


@main.command("run", cls=HelpfulCommand)
@click.option(
    "--save_session",
    type=bool,
    is_flag=True,
    show_default=True,
    default=False,
    help="Optional. Whether to save the session to a json file on exit.",
)
@click.option(
    "--session_id",
    type=str,
    help=(
        "Optional. The session ID to save the session to on exit when"
        " --save_session is set to true. User will be prompted to enter a"
        " session ID if not set."
    ),
)
@click.option(
    "--replay",
    type=click.Path(
        exists=True, dir_okay=False, file_okay=True, resolve_path=True
    ),
    help=(
        "The json file that contains the initial state of the session and user"
        " queries. A new session will be created using this state. And user"
        " queries are run againt the newly created session. Users cannot"
        " continue to interact with the agent."
    ),
    callback=validate_exclusive,
)
@click.option(
    "--resume",
    type=click.Path(
        exists=True, dir_okay=False, file_okay=True, resolve_path=True
    ),
    help=(
        "The json file that contains a previously saved session (by"
        "--save_session option). The previous session will be re-displayed. And"
        " user can continue to interact with the agent."
    ),
    callback=validate_exclusive,
)
@click.argument(
    "agent",
    type=click.Path(
        exists=True, dir_okay=True, file_okay=False, resolve_path=True
    ),
)
def cli_run(
    agent: str,
    save_session: bool,
    session_id: Optional[str],
    replay: Optional[str],
    resume: Optional[str],
):
  """Runs an interactive CLI for a certain agent.

  AGENT: The path to the agent source code folder.

  Example:

    adk run path/to/my_agent
  """
  logs.log_to_tmp_folder()

  agent_parent_folder = os.path.dirname(agent)
  agent_folder_name = os.path.basename(agent)

  asyncio.run(
      run_cli(
          agent_parent_dir=agent_parent_folder,
          agent_folder_name=agent_folder_name,
          input_file=replay,
          saved_session_file=resume,
          save_session=save_session,
          session_id=session_id,
      )
  )


@main.command("eval", cls=HelpfulCommand)
@click.argument(
    "agent_module_file_path",
    type=click.Path(
        exists=True, dir_okay=True, file_okay=False, resolve_path=True
    ),
)
@click.argument("eval_set_file_path", nargs=-1)
@click.option("--config_file_path", help="Optional. The path to config file.")
@click.option(
    "--print_detailed_results",
    is_flag=True,
    show_default=True,
    default=False,
    help="Optional. Whether to print detailed results on console or not.",
)
def cli_eval(
    agent_module_file_path: str,
    eval_set_file_path: tuple[str],
    config_file_path: str,
    print_detailed_results: bool,
):
  """Evaluates an agent given the eval sets.

  AGENT_MODULE_FILE_PATH: The path to the __init__.py file that contains a
  module by the name "agent". "agent" module contains a root_agent.

  EVAL_SET_FILE_PATH: You can specify one or more eval set file paths.

  For each file, all evals will be run by default.

  If you want to run only specific evals from a eval set, first create a comma
  separated list of eval names and then add that as a suffix to the eval set
  file name, demarcated by a `:`.

  For example,

  sample_eval_set_file.json:eval_1,eval_2,eval_3

  This will only run eval_1, eval_2 and eval_3 from sample_eval_set_file.json.

  CONFIG_FILE_PATH: The path to config file.

  PRINT_DETAILED_RESULTS: Prints detailed results on the console.
  """
  envs.load_dotenv_for_agent(agent_module_file_path, ".")

  try:
    from ..evaluation.local_eval_sets_manager import load_eval_set_from_file
    from .cli_eval import EvalCaseResult
    from .cli_eval import EvalMetric
    from .cli_eval import EvalStatus
    from .cli_eval import get_evaluation_criteria_or_default
    from .cli_eval import get_root_agent
    from .cli_eval import parse_and_get_evals_to_run
    from .cli_eval import run_evals
    from .cli_eval import try_get_reset_func
  except ModuleNotFoundError:
    raise click.ClickException(MISSING_EVAL_DEPENDENCIES_MESSAGE)

  evaluation_criteria = get_evaluation_criteria_or_default(config_file_path)
  eval_metrics = []
  for metric_name, threshold in evaluation_criteria.items():
    eval_metrics.append(
        EvalMetric(metric_name=metric_name, threshold=threshold)
    )

  print(f"Using evaluation criteria: {evaluation_criteria}")

  root_agent = get_root_agent(agent_module_file_path)
  reset_func = try_get_reset_func(agent_module_file_path)

  eval_set_file_path_to_evals = parse_and_get_evals_to_run(eval_set_file_path)
  eval_set_id_to_eval_cases = {}

  # Read the eval_set files and get the cases.
  for eval_set_file_path, eval_case_ids in eval_set_file_path_to_evals.items():
    eval_set = load_eval_set_from_file(eval_set_file_path, eval_set_file_path)
    eval_cases = eval_set.eval_cases

    if eval_case_ids:
      # There are eval_ids that we should select.
      eval_cases = [
          e for e in eval_set.eval_cases if e.eval_id in eval_case_ids
      ]

    eval_set_id_to_eval_cases[eval_set.eval_set_id] = eval_cases

  async def _collect_eval_results() -> list[EvalCaseResult]:
    session_service = InMemorySessionService()
    eval_case_results = []
    async for eval_case_result in run_evals(
        eval_set_id_to_eval_cases,
        root_agent,
        reset_func,
        eval_metrics,
        session_service=session_service,
    ):
      eval_case_result.session_details = await session_service.get_session(
          app_name=os.path.basename(agent_module_file_path),
          user_id=eval_case_result.user_id,
          session_id=eval_case_result.session_id,
      )
      eval_case_results.append(eval_case_result)
    return eval_case_results

  try:
    eval_results = asyncio.run(_collect_eval_results())
  except ModuleNotFoundError:
    raise click.ClickException(MISSING_EVAL_DEPENDENCIES_MESSAGE)

  # Write eval set results.
  local_eval_set_results_manager = LocalEvalSetResultsManager(
      agent_dir=os.path.dirname(agent_module_file_path)
  )
  eval_set_id_to_eval_results = collections.defaultdict(list)
  for eval_case_result in eval_results:
    eval_set_id = eval_case_result.eval_set_id
    eval_set_id_to_eval_results[eval_set_id].append(eval_case_result)

  for eval_set_id, eval_case_results in eval_set_id_to_eval_results.items():
    local_eval_set_results_manager.save_eval_set_result(
        app_name=os.path.basename(agent_module_file_path),
        eval_set_id=eval_set_id,
        eval_case_results=eval_case_results,
    )

  print("*********************************************************************")
  eval_run_summary = {}

  for eval_result in eval_results:
    eval_result: EvalCaseResult

    if eval_result.eval_set_id not in eval_run_summary:
      eval_run_summary[eval_result.eval_set_id] = [0, 0]

    if eval_result.final_eval_status == EvalStatus.PASSED:
      eval_run_summary[eval_result.eval_set_id][0] += 1
    else:
      eval_run_summary[eval_result.eval_set_id][1] += 1
  print("Eval Run Summary")
  for eval_set_id, pass_fail_count in eval_run_summary.items():
    print(
        f"{eval_set_id}:\n  Tests passed: {pass_fail_count[0]}\n  Tests"
        f" failed: {pass_fail_count[1]}"
    )

  if print_detailed_results:
    for eval_result in eval_results:
      eval_result: EvalCaseResult
      print(
          "*********************************************************************"
      )
      print(eval_result.model_dump_json(indent=2))


@main.command("web")
@click.option(
    "--session_db_url",
    help=(
        """Optional. The database URL to store the session.

  - Use 'agentengine://<agent_engine_resource_id>' to connect to Agent Engine sessions.

  - Use 'sqlite://<path_to_sqlite_file>' to connect to a SQLite DB.

  - See https://docs.sqlalchemy.org/en/20/core/engines.html#backend-specific-urls for more details on supported DB URLs."""
    ),
)
@click.option(
    "--host",
    type=str,
    help="Optional. The binding host of the server",
    default="127.0.0.1",
    show_default=True,
)
@click.option(
    "--port",
    type=int,
    help="Optional. The port of the server",
    default=8000,
)
@click.option(
    "--allow_origins",
    help="Optional. Any additional origins to allow for CORS.",
    multiple=True,
)
@click.option(
    "--log_level",
    type=click.Choice(
        ["DEBUG", "INFO", "WARNING", "ERROR", "CRITICAL"], case_sensitive=False
    ),
    default="INFO",
    help="Optional. Set the logging level",
)
@click.option(
    "--trace_to_cloud",
    is_flag=True,
    show_default=True,
    default=False,
    help="Optional. Whether to enable cloud trace for telemetry.",
)
@click.option(
    "--reload/--no-reload",
    default=True,
    help="Optional. Whether to enable auto reload for server.",
)
@click.argument(
    "agents_dir",
    type=click.Path(
        exists=True, dir_okay=True, file_okay=False, resolve_path=True
    ),
    default=os.getcwd,
)
def cli_web(
    agents_dir: str,
    session_db_url: str = "",
    log_level: str = "INFO",
    allow_origins: Optional[list[str]] = None,
    host: str = "127.0.0.1",
    port: int = 8000,
    trace_to_cloud: bool = False,
    reload: bool = True,
):
  """Starts a FastAPI server with Web UI for agents.

  AGENTS_DIR: The directory of agents, where each sub-directory is a single
  agent, containing at least `__init__.py` and `agent.py` files.

  Example:

    adk web --session_db_url=[db_url] --port=[port] path/to/agents_dir
  """
  logs.setup_adk_logger(getattr(logging, log_level.upper()))

  @asynccontextmanager
  async def _lifespan(app: FastAPI):
    click.secho(
        f"""
+-----------------------------------------------------------------------------+
| ADK Web Server started                                                      |
|                                                                             |
| For local testing, access at http://localhost:{port}.{" "*(29 - len(str(port)))}|
+-----------------------------------------------------------------------------+
""",
        fg="green",
    )
    yield  # Startup is done, now app is running
    click.secho(
        """
+-----------------------------------------------------------------------------+
| ADK Web Server shutting down...                                             |
+-----------------------------------------------------------------------------+
""",
        fg="green",
    )

  app = get_fast_api_app(
      agent_dir=agents_dir,
      session_db_url=session_db_url,
      allow_origins=allow_origins,
      web=True,
      trace_to_cloud=trace_to_cloud,
      lifespan=_lifespan,
  )
  config = uvicorn.Config(
      app,
      host=host,
      port=port,
      reload=reload,
  )

  server = uvicorn.Server(config)
  server.run()


@main.command("api_server")
@click.option(
    "--session_db_url",
    help=(
        """Optional. The database URL to store the session.

  - Use 'agentengine://<agent_engine_resource_id>' to connect to Agent Engine sessions.

  - Use 'sqlite://<path_to_sqlite_file>' to connect to a SQLite DB.

  - See https://docs.sqlalchemy.org/en/20/core/engines.html#backend-specific-urls for more details on supported DB URLs."""
    ),
)
@click.option(
    "--host",
    type=str,
    help="Optional. The binding host of the server",
    default="127.0.0.1",
    show_default=True,
)
@click.option(
    "--port",
    type=int,
    help="Optional. The port of the server",
    default=8000,
)
@click.option(
    "--allow_origins",
    help="Optional. Any additional origins to allow for CORS.",
    multiple=True,
)
@click.option(
    "--log_level",
    type=click.Choice(
        ["DEBUG", "INFO", "WARNING", "ERROR", "CRITICAL"], case_sensitive=False
    ),
    default="INFO",
    help="Optional. Set the logging level",
)
@click.option(
    "--trace_to_cloud",
    is_flag=True,
    show_default=True,
    default=False,
    help="Optional. Whether to enable cloud trace for telemetry.",
)
@click.option(
    "--reload/--no-reload",
    default=True,
    help="Optional. Whether to enable auto reload for server.",
)
# The directory of agents, where each sub-directory is a single agent.
# By default, it is the current working directory
@click.argument(
    "agents_dir",
    type=click.Path(
        exists=True, dir_okay=True, file_okay=False, resolve_path=True
    ),
    default=os.getcwd(),
)
def cli_api_server(
    agents_dir: str,
    session_db_url: str = "",
    log_level: str = "INFO",
    allow_origins: Optional[list[str]] = None,
    host: str = "127.0.0.1",
    port: int = 8000,
    trace_to_cloud: bool = False,
    reload: bool = True,
):
  """Starts a FastAPI server for agents.

  AGENTS_DIR: The directory of agents, where each sub-directory is a single
  agent, containing at least `__init__.py` and `agent.py` files.

  Example:

    adk api_server --session_db_url=[db_url] --port=[port] path/to/agents_dir
  """
  logs.setup_adk_logger(getattr(logging, log_level.upper()))

  config = uvicorn.Config(
      get_fast_api_app(
          agent_dir=agents_dir,
          session_db_url=session_db_url,
          allow_origins=allow_origins,
          web=False,
          trace_to_cloud=trace_to_cloud,
      ),
      host=host,
      port=port,
      reload=reload,
  )
  server = uvicorn.Server(config)
  server.run()


@deploy.command("cloud_run")
@click.option(
    "--cloud-provider",
    type=str,
    help=(
        "Optional. Name of cloud provider where to deploy the agent. When absent,"
        " default the agent will be deployed locally as a docker container."
    ),
)
@click.option(
    "--env",
    multiple=True,
    help="Optional. Environment variables as multiple --env key=value pairs.",
)
@click.option(
    "--provider-args",
    multiple=True,
    help="Optional. Provider-specific arguments as multiple --provider-args key=value pairs.",
)
@click.option(
    "--project",
    type=str,
    help=(
        "Required. Google Cloud project to deploy the agent. When absent,"
        " default project from gcloud config is used."
    ),
)
@click.option(
    "--region",
    type=str,
    help=(
        "Required. Google Cloud region to deploy the agent. When absent,"
        " gcloud run deploy will prompt later."
    ),
)
@click.option(
    "--service_name",
    type=str,
    default="adk-default-service-name",
    help=(
        "Optional. The service name to use in Cloud Run (default:"
        " 'adk-default-service-name')."
    ),
)
@click.option(
    "--app_name",
    type=str,
    default="",
    help=(
        "Optional. App name of the ADK API server (default: the folder name"
        " of the AGENT source code)."
    ),
)
@click.option(
    "--port",
    type=int,
    default=8000,
    help="Optional. The port of the ADK API server (default: 8000).",
)
@click.option(
    "--trace_to_cloud",
    is_flag=True,
    show_default=True,
    default=False,
    help="Optional. Whether to enable Cloud Trace for cloud run.",
)
@click.option(
    "--with_ui",
    is_flag=True,
    show_default=True,
    default=False,
    help=(
        "Optional. Deploy ADK Web UI if set. (default: deploy ADK API server"
        " only)"
    ),
)
@click.option(
    "--temp_folder",
    type=str,
    default=os.path.join(
        tempfile.gettempdir(),
        "cloud_run_deploy_src",
        datetime.now().strftime("%Y%m%d_%H%M%S"),
    ),
    help=(
        "Optional. Temp folder for the generated Cloud Run source files"
        " (default: a timestamped folder in the system temp directory)."
    ),
)
@click.option(
    "--verbosity",
    type=click.Choice(
        ["debug", "info", "warning", "error", "critical"], case_sensitive=False
    ),
    default="WARNING",
    help="Optional. Override the default verbosity level.",
)
@click.option(
    "--session_db_url",
    help=(
        """Optional. The database URL to store the session.

  - Use 'agentengine://<agent_engine_resource_id>' to connect to Agent Engine sessions.

  - Use 'sqlite://<path_to_sqlite_file>' to connect to a SQLite DB.

  - See https://docs.sqlalchemy.org/en/20/core/engines.html#backend-specific-urls for more details on supported DB URLs."""
    ),
)
@click.argument(
    "agent",
    type=click.Path(
        exists=True, dir_okay=True, file_okay=False, resolve_path=True
    ),
)
@click.option(
    "--adk_version",
    type=str,
    default=version.__version__,
    show_default=True,
    help=(
        "Optional. The ADK version used in Cloud Run deployment. (default: the"
        " version in the dev environment)"
    ),
)
def cli_deploy_cloud_run(
    agent: str,
    cloud_provider: Optional[str],
    project: Optional[str],
    region: Optional[str],
    service_name: str,
    app_name: str,
    temp_folder: str,
    port: int,
    trace_to_cloud: bool,
    with_ui: bool,
    verbosity: str,
    session_db_url: str,
<<<<<<< HEAD
    provider_args: Tuple[str],
    env: Tuple[str],
=======
    adk_version: str,
>>>>>>> 8076b229
):
  """Deploys an agent to Cloud Run.

  AGENT: The path to the agent source code folder.

  Example:

    adk deploy cloud_run --project=[project] --region=[region] path/to/my_agent
  """
  try:
    cli_deploy.to_cloud_run(
        agent_folder=agent,
        cloud_provider=cloud_provider,
        project=project,
        region=region,
        service_name=service_name,
        app_name=app_name,
        temp_folder=temp_folder,
        port=port,
        trace_to_cloud=trace_to_cloud,
        with_ui=with_ui,
        verbosity=verbosity,
        session_db_url=session_db_url,
<<<<<<< HEAD
        provider_args=provider_args,
        env=env,
=======
        adk_version=adk_version,
>>>>>>> 8076b229
    )
  except Exception as e:
    click.secho(f"Deploy failed: {e}", fg="red", err=True)<|MERGE_RESOLUTION|>--- conflicted
+++ resolved
@@ -756,12 +756,9 @@
     with_ui: bool,
     verbosity: str,
     session_db_url: str,
-<<<<<<< HEAD
+    adk_version: str,
     provider_args: Tuple[str],
     env: Tuple[str],
-=======
-    adk_version: str,
->>>>>>> 8076b229
 ):
   """Deploys an agent to Cloud Run.
 
@@ -785,12 +782,9 @@
         with_ui=with_ui,
         verbosity=verbosity,
         session_db_url=session_db_url,
-<<<<<<< HEAD
+        adk_version=adk_version,
         provider_args=provider_args,
         env=env,
-=======
-        adk_version=adk_version,
->>>>>>> 8076b229
     )
   except Exception as e:
     click.secho(f"Deploy failed: {e}", fg="red", err=True)