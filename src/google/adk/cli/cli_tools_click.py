# Copyright 2025 Google LLC
#
# Licensed under the Apache License, Version 2.0 (the "License");
# you may not use this file except in compliance with the License.
# You may obtain a copy of the License at
#
#     http://www.apache.org/licenses/LICENSE-2.0
#
# Unless required by applicable law or agreed to in writing, software
# distributed under the License is distributed on an "AS IS" BASIS,
# WITHOUT WARRANTIES OR CONDITIONS OF ANY KIND, either express or implied.
# See the License for the specific language governing permissions and
# limitations under the License.

import asyncio
from contextlib import asynccontextmanager
from datetime import datetime
import logging
import os
import tempfile
from typing import Optional

import click
from fastapi import FastAPI
import uvicorn

from . import cli_create
from . import cli_deploy
from .. import version
from .cli import run_cli
from .cli_eval import MISSING_EVAL_DEPENDENCIES_MESSAGE
from .fast_api import get_fast_api_app
from .utils import envs
from .utils import logs


class HelpfulCommand(click.Command):
  """Command that shows full help on error instead of just the error message.

  A custom Click Command class that overrides the default error handling
  behavior to display the full help text when a required argument is missing,
  followed by the error message. This provides users with better context
  about command usage without needing to run a separate --help command.

  Args:
    *args: Variable length argument list to pass to the parent class.
    **kwargs: Arbitrary keyword arguments to pass to the parent class.

  Returns:
    None. Inherits behavior from the parent Click Command class.

  Returns:
  """

  def __init__(self, *args, **kwargs):
    super().__init__(*args, **kwargs)

  def parse_args(self, ctx, args):
    """Override the parse_args method to show help text on error.

    Args:
      ctx: Click context object for the current command.
      args: List of command-line arguments to parse.

    Returns:
      The parsed arguments as returned by the parent class's parse_args method.

    Raises:
      click.MissingParameter: When a required parameter is missing, but this
        is caught and handled by displaying the help text before exiting.
    """
    try:
      return super().parse_args(ctx, args)
    except click.MissingParameter as exc:
      click.echo(ctx.get_help())
      click.secho(f"\nError: {str(exc)}", fg="red", err=True)
      ctx.exit(2)


logger = logging.getLogger(__name__)


@click.group(context_settings={"max_content_width": 240})
def main():
    """Agent Development Kit CLI tools."""
    pass


@main.group()
def deploy():
<<<<<<< HEAD
    """Deploy Agent."""
    pass
=======
  """Deploys agent to hosted environments."""
  pass
>>>>>>> 482099c9


@main.command("create", cls=HelpfulCommand)
@click.option(
    "--model",
    type=str,
    help="Optional. The model used for the root agent.",
)
@click.option(
    "--api_key",
    type=str,
    help=(
        "Optional. The API Key needed to access the model, e.g. Google AI API"
        " Key."
    ),
)
@click.option(
    "--project",
    type=str,
    help="Optional. The Google Cloud Project for using VertexAI as backend.",
)
@click.option(
    "--region",
    type=str,
    help="Optional. The Google Cloud Region for using VertexAI as backend.",
)
@click.argument("app_name", type=str, required=True)
def cli_create_cmd(
    app_name: str,
    model: Optional[str],
    api_key: Optional[str],
    project: Optional[str],
    region: Optional[str],
):
  """Creates a new app in the current folder with prepopulated agent template.

  APP_NAME: required, the folder of the agent source code.

  Example:

    adk create path/to/my_app
  """
  cli_create.run_cmd(
      app_name,
      model=model,
      google_api_key=api_key,
      google_cloud_project=project,
      google_cloud_region=region,
  )


def validate_exclusive(ctx, param, value):
  # Store the validated parameters in the context
  if not hasattr(ctx, "exclusive_opts"):
    ctx.exclusive_opts = {}

  # If this option has a value and we've already seen another exclusive option
  if value is not None and any(ctx.exclusive_opts.values()):
    exclusive_opt = next(key for key, val in ctx.exclusive_opts.items() if val)
    raise click.UsageError(
        f"Options '{param.name}' and '{exclusive_opt}' cannot be set together."
    )

  # Record this option's value
  ctx.exclusive_opts[param.name] = value is not None
  return value


@main.command("run", cls=HelpfulCommand)
@click.option(
    "--save_session",
    type=bool,
    is_flag=True,
    show_default=True,
    default=False,
    help="Optional. Whether to save the session to a json file on exit.",
)
@click.option(
    "--session_id",
    type=str,
    help=(
        "Optional. The session ID to save the session to on exit when"
        " --save_session is set to true. User will be prompted to enter a"
        " session ID if not set."
    ),
)
@click.option(
    "--replay",
    type=click.Path(
        exists=True, dir_okay=False, file_okay=True, resolve_path=True
    ),
    help=(
        "The json file that contains the initial state of the session and user"
        " queries. A new session will be created using this state. And user"
        " queries are run againt the newly created session. Users cannot"
        " continue to interact with the agent."
    ),
    callback=validate_exclusive,
)
@click.option(
    "--resume",
    type=click.Path(
        exists=True, dir_okay=False, file_okay=True, resolve_path=True
    ),
    help=(
        "The json file that contains a previously saved session (by"
        "--save_session option). The previous session will be re-displayed. And"
        " user can continue to interact with the agent."
    ),
    callback=validate_exclusive,
)
@click.argument(
    "agent",
    type=click.Path(
        exists=True, dir_okay=True, file_okay=False, resolve_path=True
    ),
)
<<<<<<< HEAD
def cli_run(agent: str, save_session: bool):
    """Run an interactive CLI for a certain agent.
=======
def cli_run(
    agent: str,
    save_session: bool,
    session_id: Optional[str],
    replay: Optional[str],
    resume: Optional[str],
):
  """Runs an interactive CLI for a certain agent.
>>>>>>> 482099c9

    AGENT: The path to the agent source code folder.

    Example:

      adk run path/to/my_agent
    """
    logs.log_to_tmp_folder()

    agent_parent_folder = os.path.dirname(agent)
    agent_folder_name = os.path.basename(agent)

<<<<<<< HEAD
    asyncio.run(
        run_cli(
            agent_parent_dir=agent_parent_folder,
            agent_folder_name=agent_folder_name,
            save_session=save_session,
        )
    )
=======
  asyncio.run(
      run_cli(
          agent_parent_dir=agent_parent_folder,
          agent_folder_name=agent_folder_name,
          input_file=replay,
          saved_session_file=resume,
          save_session=save_session,
          session_id=session_id,
      )
  )
>>>>>>> 482099c9


@main.command("eval", cls=HelpfulCommand)
@click.argument(
    "agent_module_file_path",
    type=click.Path(
        exists=True, dir_okay=True, file_okay=False, resolve_path=True
    ),
)
@click.argument("eval_set_file_path", nargs=-1)
@click.option("--config_file_path", help="Optional. The path to config file.")
@click.option(
    "--print_detailed_results",
    is_flag=True,
    show_default=True,
    default=False,
    help="Optional. Whether to print detailed results on console or not.",
)
def cli_eval(
    agent_module_file_path: str,
    eval_set_file_path: tuple[str],
    config_file_path: str,
    print_detailed_results: bool,
):
    """Evaluates an agent given the eval sets.

    AGENT_MODULE_FILE_PATH: The path to the __init__.py file that contains a
    module by the name "agent". "agent" module contains a root_agent.

    EVAL_SET_FILE_PATH: You can specify one or more eval set file paths.

    For each file, all evals will be run by default.

    If you want to run only specific evals from a eval set, first create a comma
    separated list of eval names and then add that as a suffix to the eval set
    file name, demarcated by a `:`.

    For example,

<<<<<<< HEAD
    sample_eval_set_file.json:eval_1,eval_2,eval_3
=======
  try:
    from ..evaluation.local_eval_sets_manager import load_eval_set_from_file
    from .cli_eval import EvalCaseResult
    from .cli_eval import EvalMetric
    from .cli_eval import EvalStatus
    from .cli_eval import get_evaluation_criteria_or_default
    from .cli_eval import get_root_agent
    from .cli_eval import parse_and_get_evals_to_run
    from .cli_eval import run_evals
    from .cli_eval import try_get_reset_func
  except ModuleNotFoundError:
    raise click.ClickException(MISSING_EVAL_DEPENDENCIES_MESSAGE)
>>>>>>> 482099c9

    This will only run eval_1, eval_2 and eval_3 from sample_eval_set_file.json.

    CONFIG_FILE_PATH: The path to config file.

    PRINT_DETAILED_RESULTS: Prints detailed results on the console.
    """
    envs.load_dotenv_for_agent(agent_module_file_path, ".")

<<<<<<< HEAD
    try:
        from .cli_eval import EvalMetric
        from .cli_eval import EvalResult
        from .cli_eval import EvalStatus
        from .cli_eval import get_evaluation_criteria_or_default
        from .cli_eval import get_root_agent
        from .cli_eval import parse_and_get_evals_to_run
        from .cli_eval import run_evals
        from .cli_eval import try_get_reset_func
    except ModuleNotFoundError:
        raise click.ClickException(MISSING_EVAL_DEPENDENCIES_MESSAGE)

    evaluation_criteria = get_evaluation_criteria_or_default(config_file_path)
    eval_metrics = []
    for metric_name, threshold in evaluation_criteria.items():
        eval_metrics.append(
            EvalMetric(metric_name=metric_name, threshold=threshold)
        )
=======
  eval_set_file_path_to_evals = parse_and_get_evals_to_run(eval_set_file_path)
  eval_set_id_to_eval_cases = {}

  # Read the eval_set files and get the cases.
  for eval_set_file_path, eval_case_ids in eval_set_file_path_to_evals.items():
    eval_set = load_eval_set_from_file(eval_set_file_path, eval_set_file_path)
    eval_cases = eval_set.eval_cases

    if eval_case_ids:
      # There are eval_ids that we should select.
      eval_cases = [
          e for e in eval_set.eval_cases if e.eval_id in eval_case_ids
      ]

    eval_set_id_to_eval_cases[eval_set_file_path] = eval_cases

  async def _collect_eval_results() -> list[EvalCaseResult]:
    return [
        result
        async for result in run_evals(
            eval_set_id_to_eval_cases, root_agent, reset_func, eval_metrics
        )
    ]

  try:
    eval_results = asyncio.run(_collect_eval_results())
  except ModuleNotFoundError:
    raise click.ClickException(MISSING_EVAL_DEPENDENCIES_MESSAGE)
>>>>>>> 482099c9

    print(f"Using evaluation creiteria: {evaluation_criteria}")

<<<<<<< HEAD
    root_agent = get_root_agent(agent_module_file_path)
    reset_func = try_get_reset_func(agent_module_file_path)

    eval_set_to_evals = parse_and_get_evals_to_run(eval_set_file_path)

    try:
        eval_results = list(
            run_evals(
                eval_set_to_evals,
                root_agent,
                reset_func,
                eval_metrics,
                print_detailed_results=print_detailed_results,
            )
        )
    except ModuleNotFoundError:
        raise click.ClickException(MISSING_EVAL_DEPENDENCIES_MESSAGE)

    print("*********************************************************************")
    eval_run_summary = {}

    for eval_result in eval_results:
        eval_result: EvalResult

        if eval_result.eval_set_file not in eval_run_summary:
            eval_run_summary[eval_result.eval_set_file] = [0, 0]

        if eval_result.final_eval_status == EvalStatus.PASSED:
            eval_run_summary[eval_result.eval_set_file][0] += 1
        else:
            eval_run_summary[eval_result.eval_set_file][1] += 1
    print("Eval Run Summary")
    for eval_set_file, pass_fail_count in eval_run_summary.items():
        print(
            f"{eval_set_file}:\n  Tests passed: {pass_fail_count[0]}\n  Tests"
            f" failed: {pass_fail_count[1]}"
        )
=======
  for eval_result in eval_results:
    eval_result: EvalCaseResult

    if eval_result.eval_set_id not in eval_run_summary:
      eval_run_summary[eval_result.eval_set_id] = [0, 0]

    if eval_result.final_eval_status == EvalStatus.PASSED:
      eval_run_summary[eval_result.eval_set_id][0] += 1
    else:
      eval_run_summary[eval_result.eval_set_id][1] += 1
  print("Eval Run Summary")
  for eval_set_id, pass_fail_count in eval_run_summary.items():
    print(
        f"{eval_set_id}:\n  Tests passed: {pass_fail_count[0]}\n  Tests"
        f" failed: {pass_fail_count[1]}"
    )
>>>>>>> 482099c9

  if print_detailed_results:
    for eval_result in eval_results:
      eval_result: EvalCaseResult
      print(
          "*********************************************************************"
      )
      print(eval_result.model_dump_json(indent=2))


@main.command("web")
@click.option(
    "--session_db_url",
    help=(
        """Optional. The database URL to store the session.

  - Use 'agentengine://<agent_engine_resource_id>' to connect to Agent Engine sessions.

  - Use 'sqlite://<path_to_sqlite_file>' to connect to a SQLite DB.

  - See https://docs.sqlalchemy.org/en/20/core/engines.html#backend-specific-urls for more details on supported DB URLs."""
    ),
)
@click.option(
    "--host",
    type=str,
    help="Optional. The binding host of the server",
    default="127.0.0.1",
    show_default=True,
)
@click.option(
    "--port",
    type=int,
    help="Optional. The port of the server",
    default=8000,
)
@click.option(
    "--allow_origins",
    help="Optional. Any additional origins to allow for CORS.",
    multiple=True,
)
@click.option(
    "--log_level",
    type=click.Choice(
        ["DEBUG", "INFO", "WARNING", "ERROR", "CRITICAL"], case_sensitive=False
    ),
    default="INFO",
    help="Optional. Set the logging level",
)
@click.option(
    "--trace_to_cloud",
    is_flag=True,
    show_default=True,
    default=False,
    help="Optional. Whether to enable cloud trace for telemetry.",
)
@click.option(
    "--reload/--no-reload",
    default=True,
    help="Optional. Whether to enable auto reload for server.",
)
@click.argument(
    "agents_dir",
    type=click.Path(
        exists=True, dir_okay=True, file_okay=False, resolve_path=True
    ),
    default=os.getcwd,
)
def cli_web(
    agents_dir: str,
    session_db_url: str = "",
    log_level: str = "INFO",
    allow_origins: Optional[list[str]] = None,
    host: str = "127.0.0.1",
    port: int = 8000,
    trace_to_cloud: bool = False,
    reload: bool = True,
):
<<<<<<< HEAD
    """Start a FastAPI server with Web UI for agents.
=======
  """Starts a FastAPI server with Web UI for agents.
>>>>>>> 482099c9

    AGENTS_DIR: The directory of agents, where each sub-directory is a single
    agent, containing at least `__init__.py` and `agent.py` files.

    Example:

<<<<<<< HEAD
      adk web --session_db_url=[db_url] --port=[port] path/to/agents_dir
    """
    if log_to_tmp:
        logs.log_to_tmp_folder()
    else:
        logs.log_to_stderr()

    logging.getLogger().setLevel(log_level)

    @asynccontextmanager
    async def _lifespan(app: FastAPI):
        click.secho(
            f"""\
=======
    adk web --session_db_url=[db_url] --port=[port] path/to/agents_dir
  """
  logs.setup_adk_logger(getattr(logging, log_level.upper()))

  @asynccontextmanager
  async def _lifespan(app: FastAPI):
    click.secho(
        f"""
>>>>>>> 482099c9
+-----------------------------------------------------------------------------+
| ADK Web Server started                                                      |
|                                                                             |
| For local testing, access at http://localhost:{port}.{" "*(29 - len(str(port)))}|
+-----------------------------------------------------------------------------+
""",
<<<<<<< HEAD
            fg="green",
        )
        yield  # Startup is done, now app is running
        click.secho(
            """\
=======
        fg="green",
    )
    yield  # Startup is done, now app is running
    click.secho(
        """
>>>>>>> 482099c9
+-----------------------------------------------------------------------------+
| ADK Web Server shutting down...                                             |
+-----------------------------------------------------------------------------+
""",
            fg="green",
        )

    app = get_fast_api_app(
        agent_dir=agents_dir,
        session_db_url=session_db_url,
        allow_origins=allow_origins,
        web=True,
        trace_to_cloud=trace_to_cloud,
        lifespan=_lifespan,
    )
    config = uvicorn.Config(
        app,
        host="0.0.0.0",
        port=port,
        reload=True,
    )

<<<<<<< HEAD
    server = uvicorn.Server(config)
    server.run()
=======
  app = get_fast_api_app(
      agent_dir=agents_dir,
      session_db_url=session_db_url,
      allow_origins=allow_origins,
      web=True,
      trace_to_cloud=trace_to_cloud,
      lifespan=_lifespan,
  )
  config = uvicorn.Config(
      app,
      host=host,
      port=port,
      reload=reload,
  )

  server = uvicorn.Server(config)
  server.run()
>>>>>>> 482099c9


@main.command("api_server")
@click.option(
    "--session_db_url",
    help=(
        """Optional. The database URL to store the session.

  - Use 'agentengine://<agent_engine_resource_id>' to connect to Agent Engine sessions.

  - Use 'sqlite://<path_to_sqlite_file>' to connect to a SQLite DB.

  - See https://docs.sqlalchemy.org/en/20/core/engines.html#backend-specific-urls for more details on supported DB URLs."""
    ),
)
@click.option(
    "--host",
    type=str,
    help="Optional. The binding host of the server",
    default="127.0.0.1",
    show_default=True,
)
@click.option(
    "--port",
    type=int,
    help="Optional. The port of the server",
    default=8000,
)
@click.option(
    "--allow_origins",
    help="Optional. Any additional origins to allow for CORS.",
    multiple=True,
)
@click.option(
    "--log_level",
    type=click.Choice(
        ["DEBUG", "INFO", "WARNING", "ERROR", "CRITICAL"], case_sensitive=False
    ),
    default="INFO",
    help="Optional. Set the logging level",
)
@click.option(
    "--trace_to_cloud",
    is_flag=True,
    show_default=True,
    default=False,
    help="Optional. Whether to enable cloud trace for telemetry.",
)
@click.option(
    "--reload/--no-reload",
    default=True,
    help="Optional. Whether to enable auto reload for server.",
)
# The directory of agents, where each sub-directory is a single agent.
# By default, it is the current working directory
@click.argument(
    "agents_dir",
    type=click.Path(
        exists=True, dir_okay=True, file_okay=False, resolve_path=True
    ),
    default=os.getcwd(),
)
def cli_api_server(
    agents_dir: str,
    session_db_url: str = "",
    log_level: str = "INFO",
    allow_origins: Optional[list[str]] = None,
    host: str = "127.0.0.1",
    port: int = 8000,
    trace_to_cloud: bool = False,
    reload: bool = True,
):
<<<<<<< HEAD
    """Start a FastAPI server for agents.
=======
  """Starts a FastAPI server for agents.
>>>>>>> 482099c9

    AGENTS_DIR: The directory of agents, where each sub-directory is a single
    agent, containing at least `__init__.py` and `agent.py` files.

    Example:

<<<<<<< HEAD
      adk api_server --session_db_url=[db_url] --port=[port] path/to/agents_dir
    """
    if log_to_tmp:
        logs.log_to_tmp_folder()
    else:
        logs.log_to_stderr()

    logging.getLogger().setLevel(log_level)

    config = uvicorn.Config(
        get_fast_api_app(
            agent_dir=agents_dir,
            session_db_url=session_db_url,
            allow_origins=allow_origins,
            web=False,
            trace_to_cloud=trace_to_cloud,
        ),
        host="0.0.0.0",
        port=port,
        reload=True,
    )
    server = uvicorn.Server(config)
    server.run()
=======
    adk api_server --session_db_url=[db_url] --port=[port] path/to/agents_dir
  """
  logs.setup_adk_logger(getattr(logging, log_level.upper()))

  config = uvicorn.Config(
      get_fast_api_app(
          agent_dir=agents_dir,
          session_db_url=session_db_url,
          allow_origins=allow_origins,
          web=False,
          trace_to_cloud=trace_to_cloud,
      ),
      host=host,
      port=port,
      reload=reload,
  )
  server = uvicorn.Server(config)
  server.run()
>>>>>>> 482099c9


@deploy.command("cloud_run")
@click.option(
    "--project",
    type=str,
    help=(
        "Required. Google Cloud project to deploy the agent. When absent,"
        " default project from gcloud config is used."
    ),
)
@click.option(
    "--region",
    type=str,
    help=(
        "Required. Google Cloud region to deploy the agent. When absent,"
        " gcloud run deploy will prompt later."
    ),
)
@click.option(
    "--service_name",
    type=str,
    default="adk-default-service-name",
    help=(
        "Optional. The service name to use in Cloud Run (default:"
        " 'adk-default-service-name')."
    ),
)
@click.option(
    "--app_name",
    type=str,
    default="",
    help=(
        "Optional. App name of the ADK API server (default: the folder name"
        " of the AGENT source code)."
    ),
)
@click.option(
    "--port",
    type=int,
    default=8000,
    help="Optional. The port of the ADK API server (default: 8000).",
)
@click.option(
    "--trace_to_cloud",
    is_flag=True,
    show_default=True,
    default=False,
    help="Optional. Whether to enable Cloud Trace for cloud run.",
)
@click.option(
    "--with_ui",
    is_flag=True,
    show_default=True,
    default=False,
    help=(
        "Optional. Deploy ADK Web UI if set. (default: deploy ADK API server"
        " only)"
    ),
)
@click.option(
    "--temp_folder",
    type=str,
    default=os.path.join(
        tempfile.gettempdir(),
        "cloud_run_deploy_src",
        datetime.now().strftime("%Y%m%d_%H%M%S"),
    ),
    help=(
        "Optional. Temp folder for the generated Cloud Run source files"
        " (default: a timestamped folder in the system temp directory)."
    ),
)
@click.option(
    "--verbosity",
    type=click.Choice(
        ["debug", "info", "warning", "error", "critical"], case_sensitive=False
    ),
    default="WARNING",
    help="Optional. Override the default verbosity level.",
)
@click.option(
    "--session_db_url",
    help=(
        """Optional. The database URL to store the session.

  - Use 'agentengine://<agent_engine_resource_id>' to connect to Agent Engine sessions.

  - Use 'sqlite://<path_to_sqlite_file>' to connect to a SQLite DB.

  - See https://docs.sqlalchemy.org/en/20/core/engines.html#backend-specific-urls for more details on supported DB URLs."""
    ),
)
@click.argument(
    "agent",
    type=click.Path(
        exists=True, dir_okay=True, file_okay=False, resolve_path=True
    ),
)
@click.option(
    "--adk_version",
    type=str,
    default=version.__version__,
    show_default=True,
    help=(
        "Optional. The ADK version used in Cloud Run deployment. (default: the"
        " version in the dev environment)"
    ),
)
def cli_deploy_cloud_run(
    agent: str,
    project: Optional[str],
    region: Optional[str],
    service_name: str,
    app_name: str,
    temp_folder: str,
    port: int,
    trace_to_cloud: bool,
    with_ui: bool,
    verbosity: str,
    session_db_url: str,
    adk_version: str,
):
<<<<<<< HEAD
    """Deploys an agent to Cloud Run.

    AGENT: The path to the agent source code folder.

    Example:

      adk deploy cloud_run --project=[project] --region=[region] path/to/my_agent
    """
    try:
        cli_deploy.to_cloud_run(
            agent_folder=agent,
            project=project,
            region=region,
            service_name=service_name,
            app_name=app_name,
            temp_folder=temp_folder,
            port=port,
            with_cloud_trace=with_cloud_trace,
            with_ui=with_ui,
        )
    except Exception as e:
        click.secho(f"Deploy failed: {e}", fg="red", err=True)
=======
  """Deploys an agent to Cloud Run.

  AGENT: The path to the agent source code folder.

  Example:

    adk deploy cloud_run --project=[project] --region=[region] path/to/my_agent
  """
  try:
    cli_deploy.to_cloud_run(
        agent_folder=agent,
        project=project,
        region=region,
        service_name=service_name,
        app_name=app_name,
        temp_folder=temp_folder,
        port=port,
        trace_to_cloud=trace_to_cloud,
        with_ui=with_ui,
        verbosity=verbosity,
        session_db_url=session_db_url,
        adk_version=adk_version,
    )
  except Exception as e:
    click.secho(f"Deploy failed: {e}", fg="red", err=True)
>>>>>>> 482099c9
<|MERGE_RESOLUTION|>--- conflicted
+++ resolved
@@ -35,46 +35,18 @@
 
 
 class HelpfulCommand(click.Command):
-  """Command that shows full help on error instead of just the error message.
-
-  A custom Click Command class that overrides the default error handling
-  behavior to display the full help text when a required argument is missing,
-  followed by the error message. This provides users with better context
-  about command usage without needing to run a separate --help command.
-
-  Args:
-    *args: Variable length argument list to pass to the parent class.
-    **kwargs: Arbitrary keyword arguments to pass to the parent class.
-
-  Returns:
-    None. Inherits behavior from the parent Click Command class.
-
-  Returns:
-  """
-
-  def __init__(self, *args, **kwargs):
-    super().__init__(*args, **kwargs)
-
-  def parse_args(self, ctx, args):
-    """Override the parse_args method to show help text on error.
-
-    Args:
-      ctx: Click context object for the current command.
-      args: List of command-line arguments to parse.
-
-    Returns:
-      The parsed arguments as returned by the parent class's parse_args method.
-
-    Raises:
-      click.MissingParameter: When a required parameter is missing, but this
-        is caught and handled by displaying the help text before exiting.
-    """
-    try:
-      return super().parse_args(ctx, args)
-    except click.MissingParameter as exc:
-      click.echo(ctx.get_help())
-      click.secho(f"\nError: {str(exc)}", fg="red", err=True)
-      ctx.exit(2)
+    """Command that shows full help on error instead of just the error message."""
+
+    def __init__(self, *args, **kwargs):
+        super().__init__(*args, **kwargs)
+
+    def parse_args(self, ctx, args):
+        try:
+            return super().parse_args(ctx, args)
+        except click.MissingParameter as exc:
+            click.echo(ctx.get_help())
+            click.secho(f"\nError: {str(exc)}", fg="red", err=True)
+            ctx.exit(2)
 
 
 logger = logging.getLogger(__name__)
@@ -88,415 +60,134 @@
 
 @main.group()
 def deploy():
-<<<<<<< HEAD
-    """Deploy Agent."""
+    """Deploys agent to hosted environments."""
     pass
-=======
-  """Deploys agent to hosted environments."""
-  pass
->>>>>>> 482099c9
 
 
 @main.command("create", cls=HelpfulCommand)
-@click.option(
-    "--model",
-    type=str,
-    help="Optional. The model used for the root agent.",
-)
-@click.option(
-    "--api_key",
-    type=str,
-    help=(
-        "Optional. The API Key needed to access the model, e.g. Google AI API"
-        " Key."
-    ),
-)
-@click.option(
-    "--project",
-    type=str,
-    help="Optional. The Google Cloud Project for using VertexAI as backend.",
-)
-@click.option(
-    "--region",
-    type=str,
-    help="Optional. The Google Cloud Region for using VertexAI as backend.",
-)
+@click.option("--model", type=str, help="Optional. The model used for the root agent.")
+@click.option("--api_key", type=str, help="Optional. The API Key needed to access the model, e.g. Google AI API Key.")
+@click.option("--project", type=str, help="Optional. The Google Cloud Project for using VertexAI as backend.")
+@click.option("--region", type=str, help="Optional. The Google Cloud Region for using VertexAI as backend.")
 @click.argument("app_name", type=str, required=True)
-def cli_create_cmd(
-    app_name: str,
-    model: Optional[str],
-    api_key: Optional[str],
-    project: Optional[str],
-    region: Optional[str],
-):
-  """Creates a new app in the current folder with prepopulated agent template.
-
-  APP_NAME: required, the folder of the agent source code.
-
-  Example:
-
-    adk create path/to/my_app
-  """
-  cli_create.run_cmd(
-      app_name,
-      model=model,
-      google_api_key=api_key,
-      google_cloud_project=project,
-      google_cloud_region=region,
-  )
+def cli_create_cmd(app_name: str, model: Optional[str], api_key: Optional[str], project: Optional[str], region: Optional[str]):
+    """Creates a new app in the current folder with prepopulated agent template."""
+    cli_create.run_cmd(
+        app_name,
+        model=model,
+        google_api_key=api_key,
+        google_cloud_project=project,
+        google_cloud_region=region,
+    )
 
 
 def validate_exclusive(ctx, param, value):
-  # Store the validated parameters in the context
-  if not hasattr(ctx, "exclusive_opts"):
-    ctx.exclusive_opts = {}
-
-  # If this option has a value and we've already seen another exclusive option
-  if value is not None and any(ctx.exclusive_opts.values()):
-    exclusive_opt = next(key for key, val in ctx.exclusive_opts.items() if val)
-    raise click.UsageError(
-        f"Options '{param.name}' and '{exclusive_opt}' cannot be set together."
-    )
-
-  # Record this option's value
-  ctx.exclusive_opts[param.name] = value is not None
-  return value
+    if not hasattr(ctx, "exclusive_opts"):
+        ctx.exclusive_opts = {}
+
+    if value is not None and any(ctx.exclusive_opts.values()):
+        exclusive_opt = next(key for key, val in ctx.exclusive_opts.items() if val)
+        raise click.UsageError(f"Options '{param.name}' and '{exclusive_opt}' cannot be set together.")
+
+    ctx.exclusive_opts[param.name] = value is not None
+    return value
 
 
 @main.command("run", cls=HelpfulCommand)
-@click.option(
-    "--save_session",
-    type=bool,
-    is_flag=True,
-    show_default=True,
-    default=False,
-    help="Optional. Whether to save the session to a json file on exit.",
-)
-@click.option(
-    "--session_id",
-    type=str,
-    help=(
-        "Optional. The session ID to save the session to on exit when"
-        " --save_session is set to true. User will be prompted to enter a"
-        " session ID if not set."
-    ),
-)
-@click.option(
-    "--replay",
-    type=click.Path(
-        exists=True, dir_okay=False, file_okay=True, resolve_path=True
-    ),
-    help=(
-        "The json file that contains the initial state of the session and user"
-        " queries. A new session will be created using this state. And user"
-        " queries are run againt the newly created session. Users cannot"
-        " continue to interact with the agent."
-    ),
-    callback=validate_exclusive,
-)
-@click.option(
-    "--resume",
-    type=click.Path(
-        exists=True, dir_okay=False, file_okay=True, resolve_path=True
-    ),
-    help=(
-        "The json file that contains a previously saved session (by"
-        "--save_session option). The previous session will be re-displayed. And"
-        " user can continue to interact with the agent."
-    ),
-    callback=validate_exclusive,
-)
-@click.argument(
-    "agent",
-    type=click.Path(
-        exists=True, dir_okay=True, file_okay=False, resolve_path=True
-    ),
-)
-<<<<<<< HEAD
-def cli_run(agent: str, save_session: bool):
-    """Run an interactive CLI for a certain agent.
-=======
-def cli_run(
-    agent: str,
-    save_session: bool,
-    session_id: Optional[str],
-    replay: Optional[str],
-    resume: Optional[str],
-):
-  """Runs an interactive CLI for a certain agent.
->>>>>>> 482099c9
-
-    AGENT: The path to the agent source code folder.
-
-    Example:
-
-      adk run path/to/my_agent
-    """
+@click.option("--save_session", type=bool, is_flag=True, show_default=True, default=False, help="Optional. Whether to save the session to a json file on exit.")
+@click.option("--session_id", type=str, help="Optional. The session ID to save the session to on exit when --save_session is set to true.")
+@click.option("--replay", type=click.Path(exists=True, dir_okay=False, file_okay=True, resolve_path=True), help="The json file that contains the initial state of the session.", callback=validate_exclusive)
+@click.option("--resume", type=click.Path(exists=True, dir_okay=False, file_okay=True, resolve_path=True), help="The json file that contains a previously saved session.", callback=validate_exclusive)
+@click.argument("agent", type=click.Path(exists=True, dir_okay=True, file_okay=False, resolve_path=True))
+def cli_run(agent: str, save_session: bool, session_id: Optional[str], replay: Optional[str], resume: Optional[str]):
+    """Runs an interactive CLI for a certain agent."""
     logs.log_to_tmp_folder()
-
     agent_parent_folder = os.path.dirname(agent)
     agent_folder_name = os.path.basename(agent)
 
-<<<<<<< HEAD
-    asyncio.run(
-        run_cli(
-            agent_parent_dir=agent_parent_folder,
-            agent_folder_name=agent_folder_name,
-            save_session=save_session,
-        )
-    )
-=======
-  asyncio.run(
-      run_cli(
-          agent_parent_dir=agent_parent_folder,
-          agent_folder_name=agent_folder_name,
-          input_file=replay,
-          saved_session_file=resume,
-          save_session=save_session,
-          session_id=session_id,
-      )
-  )
->>>>>>> 482099c9
+    asyncio.run(run_cli(
+        agent_parent_dir=agent_parent_folder,
+        agent_folder_name=agent_folder_name,
+        input_file=replay,
+        saved_session_file=resume,
+        save_session=save_session,
+        session_id=session_id,
+    ))
 
 
 @main.command("eval", cls=HelpfulCommand)
-@click.argument(
-    "agent_module_file_path",
-    type=click.Path(
-        exists=True, dir_okay=True, file_okay=False, resolve_path=True
-    ),
-)
+@click.argument("agent_module_file_path", type=click.Path(exists=True, dir_okay=True, file_okay=False, resolve_path=True))
 @click.argument("eval_set_file_path", nargs=-1)
 @click.option("--config_file_path", help="Optional. The path to config file.")
-@click.option(
-    "--print_detailed_results",
-    is_flag=True,
-    show_default=True,
-    default=False,
-    help="Optional. Whether to print detailed results on console or not.",
-)
-def cli_eval(
-    agent_module_file_path: str,
-    eval_set_file_path: tuple[str],
-    config_file_path: str,
-    print_detailed_results: bool,
-):
-    """Evaluates an agent given the eval sets.
-
-    AGENT_MODULE_FILE_PATH: The path to the __init__.py file that contains a
-    module by the name "agent". "agent" module contains a root_agent.
-
-    EVAL_SET_FILE_PATH: You can specify one or more eval set file paths.
-
-    For each file, all evals will be run by default.
-
-    If you want to run only specific evals from a eval set, first create a comma
-    separated list of eval names and then add that as a suffix to the eval set
-    file name, demarcated by a `:`.
-
-    For example,
-
-<<<<<<< HEAD
-    sample_eval_set_file.json:eval_1,eval_2,eval_3
-=======
-  try:
-    from ..evaluation.local_eval_sets_manager import load_eval_set_from_file
-    from .cli_eval import EvalCaseResult
-    from .cli_eval import EvalMetric
-    from .cli_eval import EvalStatus
-    from .cli_eval import get_evaluation_criteria_or_default
-    from .cli_eval import get_root_agent
-    from .cli_eval import parse_and_get_evals_to_run
-    from .cli_eval import run_evals
-    from .cli_eval import try_get_reset_func
-  except ModuleNotFoundError:
-    raise click.ClickException(MISSING_EVAL_DEPENDENCIES_MESSAGE)
->>>>>>> 482099c9
-
-    This will only run eval_1, eval_2 and eval_3 from sample_eval_set_file.json.
-
-    CONFIG_FILE_PATH: The path to config file.
-
-    PRINT_DETAILED_RESULTS: Prints detailed results on the console.
-    """
+@click.option("--print_detailed_results", is_flag=True, show_default=True, default=False, help="Optional. Whether to print detailed results on console or not.")
+def cli_eval(agent_module_file_path: str, eval_set_file_path: tuple[str], config_file_path: str, print_detailed_results: bool):
+    """Evaluates an agent given the eval sets."""
     envs.load_dotenv_for_agent(agent_module_file_path, ".")
 
-<<<<<<< HEAD
     try:
-        from .cli_eval import EvalMetric
-        from .cli_eval import EvalResult
-        from .cli_eval import EvalStatus
-        from .cli_eval import get_evaluation_criteria_or_default
-        from .cli_eval import get_root_agent
-        from .cli_eval import parse_and_get_evals_to_run
-        from .cli_eval import run_evals
-        from .cli_eval import try_get_reset_func
+        from ..evaluation.local_eval_sets_manager import load_eval_set_from_file
+        from .cli_eval import EvalCaseResult, EvalMetric, EvalStatus
+        from .cli_eval import get_evaluation_criteria_or_default, get_root_agent, parse_and_get_evals_to_run, run_evals, try_get_reset_func
     except ModuleNotFoundError:
         raise click.ClickException(MISSING_EVAL_DEPENDENCIES_MESSAGE)
 
     evaluation_criteria = get_evaluation_criteria_or_default(config_file_path)
-    eval_metrics = []
-    for metric_name, threshold in evaluation_criteria.items():
-        eval_metrics.append(
-            EvalMetric(metric_name=metric_name, threshold=threshold)
-        )
-=======
-  eval_set_file_path_to_evals = parse_and_get_evals_to_run(eval_set_file_path)
-  eval_set_id_to_eval_cases = {}
-
-  # Read the eval_set files and get the cases.
-  for eval_set_file_path, eval_case_ids in eval_set_file_path_to_evals.items():
-    eval_set = load_eval_set_from_file(eval_set_file_path, eval_set_file_path)
-    eval_cases = eval_set.eval_cases
-
-    if eval_case_ids:
-      # There are eval_ids that we should select.
-      eval_cases = [
-          e for e in eval_set.eval_cases if e.eval_id in eval_case_ids
-      ]
-
-    eval_set_id_to_eval_cases[eval_set_file_path] = eval_cases
-
-  async def _collect_eval_results() -> list[EvalCaseResult]:
-    return [
-        result
-        async for result in run_evals(
-            eval_set_id_to_eval_cases, root_agent, reset_func, eval_metrics
-        )
-    ]
-
-  try:
-    eval_results = asyncio.run(_collect_eval_results())
-  except ModuleNotFoundError:
-    raise click.ClickException(MISSING_EVAL_DEPENDENCIES_MESSAGE)
->>>>>>> 482099c9
-
-    print(f"Using evaluation creiteria: {evaluation_criteria}")
-
-<<<<<<< HEAD
+    eval_metrics = [EvalMetric(metric_name=k, threshold=v) for k, v in evaluation_criteria.items()]
+    print(f"Using evaluation criteria: {evaluation_criteria}")
+
     root_agent = get_root_agent(agent_module_file_path)
     reset_func = try_get_reset_func(agent_module_file_path)
 
-    eval_set_to_evals = parse_and_get_evals_to_run(eval_set_file_path)
-
-    try:
-        eval_results = list(
-            run_evals(
-                eval_set_to_evals,
-                root_agent,
-                reset_func,
-                eval_metrics,
-                print_detailed_results=print_detailed_results,
+    eval_set_file_path_to_evals = parse_and_get_evals_to_run(eval_set_file_path)
+    eval_set_id_to_eval_cases = {}
+
+    for eval_set_file_path, eval_case_ids in eval_set_file_path_to_evals.items():
+        eval_set = load_eval_set_from_file(eval_set_file_path, eval_set_file_path)
+        eval_cases = eval_set.eval_cases
+        if eval_case_ids:
+            eval_cases = [e for e in eval_cases if e.eval_id in eval_case_ids]
+        eval_set_id_to_eval_cases[eval_set_file_path] = eval_cases
+
+    async def _collect_eval_results() -> list[EvalCaseResult]:
+        return [
+            result
+            async for result in run_evals(
+                eval_set_id_to_eval_cases, root_agent, reset_func, eval_metrics
             )
-        )
-    except ModuleNotFoundError:
-        raise click.ClickException(MISSING_EVAL_DEPENDENCIES_MESSAGE)
+        ]
+
+    eval_results = asyncio.run(_collect_eval_results())
 
     print("*********************************************************************")
     eval_run_summary = {}
-
     for eval_result in eval_results:
-        eval_result: EvalResult
-
-        if eval_result.eval_set_file not in eval_run_summary:
-            eval_run_summary[eval_result.eval_set_file] = [0, 0]
+        if eval_result.eval_set_id not in eval_run_summary:
+            eval_run_summary[eval_result.eval_set_id] = [0, 0]
 
         if eval_result.final_eval_status == EvalStatus.PASSED:
-            eval_run_summary[eval_result.eval_set_file][0] += 1
+            eval_run_summary[eval_result.eval_set_id][0] += 1
         else:
-            eval_run_summary[eval_result.eval_set_file][1] += 1
+            eval_run_summary[eval_result.eval_set_id][1] += 1
+
     print("Eval Run Summary")
-    for eval_set_file, pass_fail_count in eval_run_summary.items():
-        print(
-            f"{eval_set_file}:\n  Tests passed: {pass_fail_count[0]}\n  Tests"
-            f" failed: {pass_fail_count[1]}"
-        )
-=======
-  for eval_result in eval_results:
-    eval_result: EvalCaseResult
-
-    if eval_result.eval_set_id not in eval_run_summary:
-      eval_run_summary[eval_result.eval_set_id] = [0, 0]
-
-    if eval_result.final_eval_status == EvalStatus.PASSED:
-      eval_run_summary[eval_result.eval_set_id][0] += 1
-    else:
-      eval_run_summary[eval_result.eval_set_id][1] += 1
-  print("Eval Run Summary")
-  for eval_set_id, pass_fail_count in eval_run_summary.items():
-    print(
-        f"{eval_set_id}:\n  Tests passed: {pass_fail_count[0]}\n  Tests"
-        f" failed: {pass_fail_count[1]}"
-    )
->>>>>>> 482099c9
-
-  if print_detailed_results:
-    for eval_result in eval_results:
-      eval_result: EvalCaseResult
-      print(
-          "*********************************************************************"
-      )
-      print(eval_result.model_dump_json(indent=2))
+    for eval_set_id, pass_fail_count in eval_run_summary.items():
+        print(f"{eval_set_id}:\n  Tests passed: {pass_fail_count[0]}\n  Tests failed: {pass_fail_count[1]}")
+
+    if print_detailed_results:
+        for eval_result in eval_results:
+            print("*********************************************************************")
+            print(eval_result.model_dump_json(indent=2))
 
 
 @main.command("web")
-@click.option(
-    "--session_db_url",
-    help=(
-        """Optional. The database URL to store the session.
-
-  - Use 'agentengine://<agent_engine_resource_id>' to connect to Agent Engine sessions.
-
-  - Use 'sqlite://<path_to_sqlite_file>' to connect to a SQLite DB.
-
-  - See https://docs.sqlalchemy.org/en/20/core/engines.html#backend-specific-urls for more details on supported DB URLs."""
-    ),
-)
-@click.option(
-    "--host",
-    type=str,
-    help="Optional. The binding host of the server",
-    default="127.0.0.1",
-    show_default=True,
-)
-@click.option(
-    "--port",
-    type=int,
-    help="Optional. The port of the server",
-    default=8000,
-)
-@click.option(
-    "--allow_origins",
-    help="Optional. Any additional origins to allow for CORS.",
-    multiple=True,
-)
-@click.option(
-    "--log_level",
-    type=click.Choice(
-        ["DEBUG", "INFO", "WARNING", "ERROR", "CRITICAL"], case_sensitive=False
-    ),
-    default="INFO",
-    help="Optional. Set the logging level",
-)
-@click.option(
-    "--trace_to_cloud",
-    is_flag=True,
-    show_default=True,
-    default=False,
-    help="Optional. Whether to enable cloud trace for telemetry.",
-)
-@click.option(
-    "--reload/--no-reload",
-    default=True,
-    help="Optional. Whether to enable auto reload for server.",
-)
-@click.argument(
-    "agents_dir",
-    type=click.Path(
-        exists=True, dir_okay=True, file_okay=False, resolve_path=True
-    ),
-    default=os.getcwd,
-)
+@click.option("--session_db_url", help="Optional. The database URL to store the session.")
+@click.option("--host", type=str, default="127.0.0.1", show_default=True, help="Optional. The binding host of the server")
+@click.option("--port", type=int, default=8000, help="Optional. The port of the server")
+@click.option("--allow_origins", multiple=True, help="Optional. Any additional origins to allow for CORS.")
+@click.option("--log_level", type=click.Choice(["DEBUG", "INFO", "WARNING", "ERROR", "CRITICAL"], case_sensitive=False), default="INFO", help="Optional. Set the logging level")
+@click.option("--trace_to_cloud", is_flag=True, show_default=True, default=False, help="Optional. Whether to enable cloud trace for telemetry.")
+@click.option("--reload/--no-reload", default=True, help="Optional. Whether to enable auto reload for server.")
+@click.argument("agents_dir", type=click.Path(exists=True, dir_okay=True, file_okay=False, resolve_path=True), default=os.getcwd)
 def cli_web(
     agents_dir: str,
     session_db_url: str = "",
@@ -507,401 +198,29 @@
     trace_to_cloud: bool = False,
     reload: bool = True,
 ):
-<<<<<<< HEAD
-    """Start a FastAPI server with Web UI for agents.
-=======
-  """Starts a FastAPI server with Web UI for agents.
->>>>>>> 482099c9
-
-    AGENTS_DIR: The directory of agents, where each sub-directory is a single
-    agent, containing at least `__init__.py` and `agent.py` files.
-
-    Example:
-
-<<<<<<< HEAD
-      adk web --session_db_url=[db_url] --port=[port] path/to/agents_dir
-    """
-    if log_to_tmp:
-        logs.log_to_tmp_folder()
-    else:
-        logs.log_to_stderr()
-
-    logging.getLogger().setLevel(log_level)
+    """Starts a FastAPI server with Web UI for agents."""
+    logs.setup_adk_logger(getattr(logging, log_level.upper()))
 
     @asynccontextmanager
     async def _lifespan(app: FastAPI):
         click.secho(
-            f"""\
-=======
-    adk web --session_db_url=[db_url] --port=[port] path/to/agents_dir
-  """
-  logs.setup_adk_logger(getattr(logging, log_level.upper()))
-
-  @asynccontextmanager
-  async def _lifespan(app: FastAPI):
-    click.secho(
-        f"""
->>>>>>> 482099c9
+            f"""
 +-----------------------------------------------------------------------------+
 | ADK Web Server started                                                      |
 |                                                                             |
 | For local testing, access at http://localhost:{port}.{" "*(29 - len(str(port)))}|
 +-----------------------------------------------------------------------------+
 """,
-<<<<<<< HEAD
             fg="green",
         )
-        yield  # Startup is done, now app is running
-        click.secho(
-            """\
-=======
-        fg="green",
-    )
-    yield  # Startup is done, now app is running
-    click.secho(
-        """
->>>>>>> 482099c9
-+-----------------------------------------------------------------------------+
-| ADK Web Server shutting down...                                             |
-+-----------------------------------------------------------------------------+
-""",
-            fg="green",
-        )
+        yield
 
     app = get_fast_api_app(
-        agent_dir=agents_dir,
+        agents_dir=agents_dir,
         session_db_url=session_db_url,
         allow_origins=allow_origins,
-        web=True,
         trace_to_cloud=trace_to_cloud,
         lifespan=_lifespan,
     )
-    config = uvicorn.Config(
-        app,
-        host="0.0.0.0",
-        port=port,
-        reload=True,
-    )
-
-<<<<<<< HEAD
-    server = uvicorn.Server(config)
-    server.run()
-=======
-  app = get_fast_api_app(
-      agent_dir=agents_dir,
-      session_db_url=session_db_url,
-      allow_origins=allow_origins,
-      web=True,
-      trace_to_cloud=trace_to_cloud,
-      lifespan=_lifespan,
-  )
-  config = uvicorn.Config(
-      app,
-      host=host,
-      port=port,
-      reload=reload,
-  )
-
-  server = uvicorn.Server(config)
-  server.run()
->>>>>>> 482099c9
-
-
-@main.command("api_server")
-@click.option(
-    "--session_db_url",
-    help=(
-        """Optional. The database URL to store the session.
-
-  - Use 'agentengine://<agent_engine_resource_id>' to connect to Agent Engine sessions.
-
-  - Use 'sqlite://<path_to_sqlite_file>' to connect to a SQLite DB.
-
-  - See https://docs.sqlalchemy.org/en/20/core/engines.html#backend-specific-urls for more details on supported DB URLs."""
-    ),
-)
-@click.option(
-    "--host",
-    type=str,
-    help="Optional. The binding host of the server",
-    default="127.0.0.1",
-    show_default=True,
-)
-@click.option(
-    "--port",
-    type=int,
-    help="Optional. The port of the server",
-    default=8000,
-)
-@click.option(
-    "--allow_origins",
-    help="Optional. Any additional origins to allow for CORS.",
-    multiple=True,
-)
-@click.option(
-    "--log_level",
-    type=click.Choice(
-        ["DEBUG", "INFO", "WARNING", "ERROR", "CRITICAL"], case_sensitive=False
-    ),
-    default="INFO",
-    help="Optional. Set the logging level",
-)
-@click.option(
-    "--trace_to_cloud",
-    is_flag=True,
-    show_default=True,
-    default=False,
-    help="Optional. Whether to enable cloud trace for telemetry.",
-)
-@click.option(
-    "--reload/--no-reload",
-    default=True,
-    help="Optional. Whether to enable auto reload for server.",
-)
-# The directory of agents, where each sub-directory is a single agent.
-# By default, it is the current working directory
-@click.argument(
-    "agents_dir",
-    type=click.Path(
-        exists=True, dir_okay=True, file_okay=False, resolve_path=True
-    ),
-    default=os.getcwd(),
-)
-def cli_api_server(
-    agents_dir: str,
-    session_db_url: str = "",
-    log_level: str = "INFO",
-    allow_origins: Optional[list[str]] = None,
-    host: str = "127.0.0.1",
-    port: int = 8000,
-    trace_to_cloud: bool = False,
-    reload: bool = True,
-):
-<<<<<<< HEAD
-    """Start a FastAPI server for agents.
-=======
-  """Starts a FastAPI server for agents.
->>>>>>> 482099c9
-
-    AGENTS_DIR: The directory of agents, where each sub-directory is a single
-    agent, containing at least `__init__.py` and `agent.py` files.
-
-    Example:
-
-<<<<<<< HEAD
-      adk api_server --session_db_url=[db_url] --port=[port] path/to/agents_dir
-    """
-    if log_to_tmp:
-        logs.log_to_tmp_folder()
-    else:
-        logs.log_to_stderr()
-
-    logging.getLogger().setLevel(log_level)
-
-    config = uvicorn.Config(
-        get_fast_api_app(
-            agent_dir=agents_dir,
-            session_db_url=session_db_url,
-            allow_origins=allow_origins,
-            web=False,
-            trace_to_cloud=trace_to_cloud,
-        ),
-        host="0.0.0.0",
-        port=port,
-        reload=True,
-    )
-    server = uvicorn.Server(config)
-    server.run()
-=======
-    adk api_server --session_db_url=[db_url] --port=[port] path/to/agents_dir
-  """
-  logs.setup_adk_logger(getattr(logging, log_level.upper()))
-
-  config = uvicorn.Config(
-      get_fast_api_app(
-          agent_dir=agents_dir,
-          session_db_url=session_db_url,
-          allow_origins=allow_origins,
-          web=False,
-          trace_to_cloud=trace_to_cloud,
-      ),
-      host=host,
-      port=port,
-      reload=reload,
-  )
-  server = uvicorn.Server(config)
-  server.run()
->>>>>>> 482099c9
-
-
-@deploy.command("cloud_run")
-@click.option(
-    "--project",
-    type=str,
-    help=(
-        "Required. Google Cloud project to deploy the agent. When absent,"
-        " default project from gcloud config is used."
-    ),
-)
-@click.option(
-    "--region",
-    type=str,
-    help=(
-        "Required. Google Cloud region to deploy the agent. When absent,"
-        " gcloud run deploy will prompt later."
-    ),
-)
-@click.option(
-    "--service_name",
-    type=str,
-    default="adk-default-service-name",
-    help=(
-        "Optional. The service name to use in Cloud Run (default:"
-        " 'adk-default-service-name')."
-    ),
-)
-@click.option(
-    "--app_name",
-    type=str,
-    default="",
-    help=(
-        "Optional. App name of the ADK API server (default: the folder name"
-        " of the AGENT source code)."
-    ),
-)
-@click.option(
-    "--port",
-    type=int,
-    default=8000,
-    help="Optional. The port of the ADK API server (default: 8000).",
-)
-@click.option(
-    "--trace_to_cloud",
-    is_flag=True,
-    show_default=True,
-    default=False,
-    help="Optional. Whether to enable Cloud Trace for cloud run.",
-)
-@click.option(
-    "--with_ui",
-    is_flag=True,
-    show_default=True,
-    default=False,
-    help=(
-        "Optional. Deploy ADK Web UI if set. (default: deploy ADK API server"
-        " only)"
-    ),
-)
-@click.option(
-    "--temp_folder",
-    type=str,
-    default=os.path.join(
-        tempfile.gettempdir(),
-        "cloud_run_deploy_src",
-        datetime.now().strftime("%Y%m%d_%H%M%S"),
-    ),
-    help=(
-        "Optional. Temp folder for the generated Cloud Run source files"
-        " (default: a timestamped folder in the system temp directory)."
-    ),
-)
-@click.option(
-    "--verbosity",
-    type=click.Choice(
-        ["debug", "info", "warning", "error", "critical"], case_sensitive=False
-    ),
-    default="WARNING",
-    help="Optional. Override the default verbosity level.",
-)
-@click.option(
-    "--session_db_url",
-    help=(
-        """Optional. The database URL to store the session.
-
-  - Use 'agentengine://<agent_engine_resource_id>' to connect to Agent Engine sessions.
-
-  - Use 'sqlite://<path_to_sqlite_file>' to connect to a SQLite DB.
-
-  - See https://docs.sqlalchemy.org/en/20/core/engines.html#backend-specific-urls for more details on supported DB URLs."""
-    ),
-)
-@click.argument(
-    "agent",
-    type=click.Path(
-        exists=True, dir_okay=True, file_okay=False, resolve_path=True
-    ),
-)
-@click.option(
-    "--adk_version",
-    type=str,
-    default=version.__version__,
-    show_default=True,
-    help=(
-        "Optional. The ADK version used in Cloud Run deployment. (default: the"
-        " version in the dev environment)"
-    ),
-)
-def cli_deploy_cloud_run(
-    agent: str,
-    project: Optional[str],
-    region: Optional[str],
-    service_name: str,
-    app_name: str,
-    temp_folder: str,
-    port: int,
-    trace_to_cloud: bool,
-    with_ui: bool,
-    verbosity: str,
-    session_db_url: str,
-    adk_version: str,
-):
-<<<<<<< HEAD
-    """Deploys an agent to Cloud Run.
-
-    AGENT: The path to the agent source code folder.
-
-    Example:
-
-      adk deploy cloud_run --project=[project] --region=[region] path/to/my_agent
-    """
-    try:
-        cli_deploy.to_cloud_run(
-            agent_folder=agent,
-            project=project,
-            region=region,
-            service_name=service_name,
-            app_name=app_name,
-            temp_folder=temp_folder,
-            port=port,
-            with_cloud_trace=with_cloud_trace,
-            with_ui=with_ui,
-        )
-    except Exception as e:
-        click.secho(f"Deploy failed: {e}", fg="red", err=True)
-=======
-  """Deploys an agent to Cloud Run.
-
-  AGENT: The path to the agent source code folder.
-
-  Example:
-
-    adk deploy cloud_run --project=[project] --region=[region] path/to/my_agent
-  """
-  try:
-    cli_deploy.to_cloud_run(
-        agent_folder=agent,
-        project=project,
-        region=region,
-        service_name=service_name,
-        app_name=app_name,
-        temp_folder=temp_folder,
-        port=port,
-        trace_to_cloud=trace_to_cloud,
-        with_ui=with_ui,
-        verbosity=verbosity,
-        session_db_url=session_db_url,
-        adk_version=adk_version,
-    )
-  except Exception as e:
-    click.secho(f"Deploy failed: {e}", fg="red", err=True)
->>>>>>> 482099c9
+
+    uvicorn.run(app, host=host, port=port, reload=reload)