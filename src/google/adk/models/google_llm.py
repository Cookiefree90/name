# Copyright 2025 Google LLC
#
# Licensed under the Apache License, Version 2.0 (the "License");
# you may not use this file except in compliance with the License.
# You may obtain a copy of the License at
#
#     http://www.apache.org/licenses/LICENSE-2.0
#
# Unless required by applicable law or agreed to in writing, software
# distributed under the License is distributed on an "AS IS" BASIS,
# WITHOUT WARRANTIES OR CONDITIONS OF ANY KIND, either express or implied.
# See the License for the specific language governing permissions and
# limitations under the License.


from __future__ import annotations

import contextlib
from functools import cached_property
import logging
import os
import sys
from typing import AsyncGenerator
from typing import cast
from typing import Optional
from typing import TYPE_CHECKING
from typing import Union

from google.genai import Client
from google.genai import types
from google.genai.types import FinishReason
from typing_extensions import override

from .. import version
from ..utils.variant_utils import GoogleLLMVariant
from .base_llm import BaseLlm
from .base_llm_connection import BaseLlmConnection
from .gemini_llm_connection import GeminiLlmConnection
from .llm_response import LlmResponse

if TYPE_CHECKING:
  from .llm_request import LlmRequest

logger = logging.getLogger("google_adk." + __name__)

_NEW_LINE = "\n"
_EXCLUDED_PART_FIELD = {"inline_data": {"data"}}
_AGENT_ENGINE_TELEMETRY_TAG = "remote_reasoning_engine"
_AGENT_ENGINE_TELEMETRY_ENV_VARIABLE_NAME = "GOOGLE_CLOUD_AGENT_ENGINE_ID"


class Gemini(BaseLlm):
  """Integration for Gemini models.

  Attributes:
    model: The name of the Gemini model.
  """

  model: str = "gemini-1.5-flash"

  retry_options: Optional[types.HttpRetryOptions] = None
  """Allow Gemini to retry failed responses.

  Sample:
  ```python
  from google.genai import types

  # ...

  agent = Agent(
    model=Gemini(
      retry_options=types.HttpRetryOptions(initial_delay=1, attempts=2),
    )
  )
  ```
  """

  @staticmethod
  @override
  def supported_models() -> list[str]:
    """Provides the list of supported models.

    Returns:
      A list of supported models.
    """

    return [
<<<<<<< HEAD
        r"gemini-.*",
=======
        r'gemini-.*',
        # model optimizer pattern
        r'model-optimizer-.*',
>>>>>>> f1889ae4
        # fine-tuned vertex endpoint pattern
        r"projects\/.+\/locations\/.+\/endpoints\/.+",
        # vertex gemini long name
        r"projects\/.+\/locations\/.+\/publishers\/google\/models\/gemini.+",
    ]

  async def generate_content_async(
      self, llm_request: LlmRequest, stream: bool = False
  ) -> AsyncGenerator[LlmResponse, None]:
    """Sends a request to the Gemini model.

    Args:
      llm_request: LlmRequest, the request to send to the Gemini model.
      stream: bool = False, whether to do streaming call.

    Yields:
      LlmResponse: The model response.
    """
    await self._preprocess_request(llm_request)
    self._maybe_append_user_content(llm_request)
    logger.info(
        "Sending out request, model: %s, backend: %s, stream: %s",
        llm_request.model,
        self._api_backend,
        stream,
    )
    logger.debug(_build_request_log(llm_request))

    # add tracking headers to custom headers given it will override the headers
    # set in the api client constructor
    if llm_request.config and llm_request.config.http_options:
      if not llm_request.config.http_options.headers:
        llm_request.config.http_options.headers = {}
      llm_request.config.http_options.headers.update(self._tracking_headers)

    if stream:
      responses = await self.api_client.aio.models.generate_content_stream(
          model=llm_request.model,
          contents=llm_request.contents,
          config=llm_request.config,
      )
      response = None
      thought_text = ""
      text = ""
      usage_metadata = None
      # for sse, similar as bidi (see receive method in gemini_llm_connecton.py),
      # we need to mark those text content as partial and after all partial
      # contents are sent, we send an accumulated event which contains all the
      # previous partial content. The only difference is bidi rely on
      # complete_turn flag to detect end while sse depends on finish_reason.
      async for response in responses:
        logger.debug(_build_response_log(response))
        llm_response = LlmResponse.create(response)
        usage_metadata = llm_response.usage_metadata
        if (
            llm_response.content
            and llm_response.content.parts
            and llm_response.content.parts[0].text
        ):
          part0 = llm_response.content.parts[0]
          if part0.thought:
            thought_text += part0.text
          else:
            text += part0.text
          llm_response.partial = True
        elif (thought_text or text) and (
            not llm_response.content
            or not llm_response.content.parts
            # don't yield the merged text event when receiving audio data
            or not llm_response.content.parts[0].inline_data
        ):
          parts = []
          if thought_text:
            parts.append(types.Part(text=thought_text, thought=True))
          if text:
            parts.append(types.Part.from_text(text=text))
          yield LlmResponse(
              content=types.ModelContent(parts=parts),
              usage_metadata=llm_response.usage_metadata,
          )
          thought_text = ""
          text = ""
        yield llm_response

      # generate an aggregated content at the end regardless the
      # response.candidates[0].finish_reason
      if (text or thought_text) and response and response.candidates:
        parts = []
        if thought_text:
          parts.append(types.Part(text=thought_text, thought=True))
        if text:
          parts.append(types.Part.from_text(text=text))
        yield LlmResponse(
            content=types.ModelContent(parts=parts),
            error_code=None
            if response.candidates[0].finish_reason == FinishReason.STOP
            else response.candidates[0].finish_reason,
            error_message=None
            if response.candidates[0].finish_reason == FinishReason.STOP
            else response.candidates[0].finish_message,
            usage_metadata=usage_metadata,
        )

    else:
      response = await self.api_client.aio.models.generate_content(
          model=llm_request.model,
          contents=llm_request.contents,
          config=llm_request.config,
      )
      logger.info('Response received from the model.')
      logger.debug(_build_response_log(response))
      yield LlmResponse.create(response)

  @cached_property
  def api_client(self) -> Client:
    """Provides the api client.

    Returns:
      The api client.
    """
    return Client(
        http_options=types.HttpOptions(
            headers=self._tracking_headers,
            retry_options=self.retry_options,
        )
    )

  @cached_property
  def _api_backend(self) -> GoogleLLMVariant:
    return (
        GoogleLLMVariant.VERTEX_AI
        if self.api_client.vertexai
        else GoogleLLMVariant.GEMINI_API
    )

  @cached_property
  def _tracking_headers(self) -> dict[str, str]:
    framework_label = f"google-adk/{version.__version__}"
    if os.environ.get(_AGENT_ENGINE_TELEMETRY_ENV_VARIABLE_NAME):
      framework_label = f"{framework_label}+{_AGENT_ENGINE_TELEMETRY_TAG}"
    language_label = "gl-python/" + sys.version.split()[0]
    version_header_value = f"{framework_label} {language_label}"
    tracking_headers = {
        "x-goog-api-client": version_header_value,
        "user-agent": version_header_value,
    }
    return tracking_headers

  @cached_property
  def _live_api_version(self) -> str:
    if self._api_backend == GoogleLLMVariant.VERTEX_AI:
      # use beta version for vertex api
      return "v1beta1"
    else:
      # use v1alpha for using API KEY from Google AI Studio
      return "v1alpha"

  @cached_property
  def _live_api_client(self) -> Client:
    return Client(
        http_options=types.HttpOptions(
            headers=self._tracking_headers, api_version=self._live_api_version
        )
    )

  @contextlib.asynccontextmanager
  async def connect(self, llm_request: LlmRequest) -> BaseLlmConnection:
    """Connects to the Gemini model and returns an llm connection.

    Args:
      llm_request: LlmRequest, the request to send to the Gemini model.

    Yields:
      BaseLlmConnection, the connection to the Gemini model.
    """
    # add tracking headers to custom headers and set api_version given
    # the customized http options will override the one set in the api client
    # constructor
    if (
        llm_request.live_connect_config
        and llm_request.live_connect_config.http_options
    ):
      if not llm_request.live_connect_config.http_options.headers:
        llm_request.live_connect_config.http_options.headers = {}
      llm_request.live_connect_config.http_options.headers.update(
          self._tracking_headers
      )
      llm_request.live_connect_config.http_options.api_version = (
          self._live_api_version
      )

    llm_request.live_connect_config.system_instruction = types.Content(
        role="system",
        parts=[
            types.Part.from_text(text=llm_request.config.system_instruction)
        ],
    )
    llm_request.live_connect_config.tools = llm_request.config.tools
    async with self._live_api_client.aio.live.connect(
        model=llm_request.model, config=llm_request.live_connect_config
    ) as live_session:
      yield GeminiLlmConnection(live_session)

<<<<<<< HEAD
  def _preprocess_request(self, llm_request: LlmRequest) -> None:
=======
  async def _adapt_computer_use_tool(self, llm_request: LlmRequest) -> None:
    """Adapt the google computer use predefined functions to the adk computer use toolset."""

    from ..tools.computer_use.computer_use_toolset import ComputerUseToolset

    async def convert_wait_to_wait_5_seconds(wait_func):
      async def wait_5_seconds():
        return await wait_func(5)

      return wait_5_seconds

    await ComputerUseToolset.adapt_computer_use_tool(
        'wait', convert_wait_to_wait_5_seconds, llm_request
    )

  async def _preprocess_request(self, llm_request: LlmRequest) -> None:

>>>>>>> f1889ae4
    if self._api_backend == GoogleLLMVariant.GEMINI_API:
      # Using API key from Google AI Studio to call model doesn't support labels.
      if llm_request.config:
        llm_request.config.labels = None

      if llm_request.contents:
        for content in llm_request.contents:
          if not content.parts:
            continue
          for part in content.parts:
            _remove_display_name_if_present(part.inline_data)
            _remove_display_name_if_present(part.file_data)

    # Initialize config if needed
    if llm_request.config and llm_request.config.tools:
      # Check if computer use is configured
      for tool in llm_request.config.tools:
        if (
            isinstance(tool, (types.Tool, types.ToolDict))
            and hasattr(tool, 'computer_use')
            and tool.computer_use
        ):
          llm_request.config.system_instruction = None
          await self._adapt_computer_use_tool(llm_request)


def _build_function_declaration_log(
    func_decl: types.FunctionDeclaration,
) -> str:
  param_str = "{}"
  if func_decl.parameters and func_decl.parameters.properties:
    param_str = str({
        k: v.model_dump(exclude_none=True)
        for k, v in func_decl.parameters.properties.items()
    })
  return_str = ""
  if func_decl.response:
    return_str = "-> " + str(func_decl.response.model_dump(exclude_none=True))
  return f"{func_decl.name}: {param_str} {return_str}"


def _build_request_log(req: LlmRequest) -> str:
  function_decls: list[types.FunctionDeclaration] = cast(
      list[types.FunctionDeclaration],
      req.config.tools[0].function_declarations if req.config.tools else [],
  )
  function_logs = (
      [
          _build_function_declaration_log(func_decl)
          for func_decl in function_decls
      ]
      if function_decls
      else []
  )
  contents_logs = [
      content.model_dump_json(
          exclude_none=True,
          exclude={
              "parts": {
                  i: _EXCLUDED_PART_FIELD for i in range(len(content.parts))
              }
          },
      )
      for content in req.contents
  ]

  return f"""
LLM Request:
-----------------------------------------------------------
System Instruction:
{req.config.system_instruction}
-----------------------------------------------------------
Contents:
{_NEW_LINE.join(contents_logs)}
-----------------------------------------------------------
Functions:
{_NEW_LINE.join(function_logs)}
-----------------------------------------------------------
"""


def _build_response_log(resp: types.GenerateContentResponse) -> str:
  function_calls_text = []
  if function_calls := resp.function_calls:
    for func_call in function_calls:
      function_calls_text.append(
          f"name: {func_call.name}, args: {func_call.args}"
      )
  return f"""
LLM Response:
-----------------------------------------------------------
Text:
{resp.text}
-----------------------------------------------------------
Function calls:
{_NEW_LINE.join(function_calls_text)}
-----------------------------------------------------------
Raw response:
{resp.model_dump_json(exclude_none=True)}
-----------------------------------------------------------
"""


def _remove_display_name_if_present(
    data_obj: Union[types.Blob, types.FileData, None],
):
  """Sets display_name to None for the Gemini API (non-Vertex) backend.

  This backend does not support the display_name parameter for file uploads,
  so it must be removed to prevent request failures.
  """
  if data_obj and data_obj.display_name:
    data_obj.display_name = None<|MERGE_RESOLUTION|>--- conflicted
+++ resolved
@@ -39,7 +39,7 @@
 from .llm_response import LlmResponse
 
 if TYPE_CHECKING:
-  from .llm_request import LlmRequest
+    from .llm_request import LlmRequest
 
 logger = logging.getLogger("google_adk." + __name__)
 
@@ -50,16 +50,16 @@
 
 
 class Gemini(BaseLlm):
-  """Integration for Gemini models.
-
-  Attributes:
-    model: The name of the Gemini model.
-  """
-
-  model: str = "gemini-1.5-flash"
-
-  retry_options: Optional[types.HttpRetryOptions] = None
-  """Allow Gemini to retry failed responses.
+    """Integration for Gemini models.
+
+    Attributes:
+      model: The name of the Gemini model.
+    """
+
+    model: str = "gemini-1.5-flash"
+
+    retry_options: Optional[types.HttpRetryOptions] = None
+    """Allow Gemini to retry failed responses.
 
   Sample:
   ```python
@@ -75,314 +75,300 @@
   ```
   """
 
-  @staticmethod
-  @override
-  def supported_models() -> list[str]:
-    """Provides the list of supported models.
-
-    Returns:
-      A list of supported models.
-    """
-
-    return [
-<<<<<<< HEAD
-        r"gemini-.*",
-=======
-        r'gemini-.*',
-        # model optimizer pattern
-        r'model-optimizer-.*',
->>>>>>> f1889ae4
-        # fine-tuned vertex endpoint pattern
-        r"projects\/.+\/locations\/.+\/endpoints\/.+",
-        # vertex gemini long name
-        r"projects\/.+\/locations\/.+\/publishers\/google\/models\/gemini.+",
-    ]
-
-  async def generate_content_async(
-      self, llm_request: LlmRequest, stream: bool = False
-  ) -> AsyncGenerator[LlmResponse, None]:
-    """Sends a request to the Gemini model.
-
-    Args:
-      llm_request: LlmRequest, the request to send to the Gemini model.
-      stream: bool = False, whether to do streaming call.
-
-    Yields:
-      LlmResponse: The model response.
-    """
-    await self._preprocess_request(llm_request)
-    self._maybe_append_user_content(llm_request)
-    logger.info(
-        "Sending out request, model: %s, backend: %s, stream: %s",
-        llm_request.model,
-        self._api_backend,
-        stream,
-    )
-    logger.debug(_build_request_log(llm_request))
-
-    # add tracking headers to custom headers given it will override the headers
-    # set in the api client constructor
-    if llm_request.config and llm_request.config.http_options:
-      if not llm_request.config.http_options.headers:
-        llm_request.config.http_options.headers = {}
-      llm_request.config.http_options.headers.update(self._tracking_headers)
-
-    if stream:
-      responses = await self.api_client.aio.models.generate_content_stream(
-          model=llm_request.model,
-          contents=llm_request.contents,
-          config=llm_request.config,
-      )
-      response = None
-      thought_text = ""
-      text = ""
-      usage_metadata = None
-      # for sse, similar as bidi (see receive method in gemini_llm_connecton.py),
-      # we need to mark those text content as partial and after all partial
-      # contents are sent, we send an accumulated event which contains all the
-      # previous partial content. The only difference is bidi rely on
-      # complete_turn flag to detect end while sse depends on finish_reason.
-      async for response in responses:
-        logger.debug(_build_response_log(response))
-        llm_response = LlmResponse.create(response)
-        usage_metadata = llm_response.usage_metadata
+    @staticmethod
+    @override
+    def supported_models() -> list[str]:
+        """Provides the list of supported models.
+
+        Returns:
+          A list of supported models.
+        """
+
+        return [
+            r"gemini-.*",
+            # model optimizer pattern
+            r"model-optimizer-.*",
+            # fine-tuned vertex endpoint pattern
+            r"projects\/.+\/locations\/.+\/endpoints\/.+",
+            # vertex gemini long name
+            r"projects\/.+\/locations\/.+\/publishers\/google\/models\/gemini.+",
+        ]
+
+    async def generate_content_async(
+        self, llm_request: LlmRequest, stream: bool = False
+    ) -> AsyncGenerator[LlmResponse, None]:
+        """Sends a request to the Gemini model.
+
+        Args:
+          llm_request: LlmRequest, the request to send to the Gemini model.
+          stream: bool = False, whether to do streaming call.
+
+        Yields:
+          LlmResponse: The model response.
+        """
+        await self._preprocess_request(llm_request)
+        self._maybe_append_user_content(llm_request)
+        logger.info(
+            "Sending out request, model: %s, backend: %s, stream: %s",
+            llm_request.model,
+            self._api_backend,
+            stream,
+        )
+        logger.debug(_build_request_log(llm_request))
+
+        # add tracking headers to custom headers given it will override the headers
+        # set in the api client constructor
+        if llm_request.config and llm_request.config.http_options:
+            if not llm_request.config.http_options.headers:
+                llm_request.config.http_options.headers = {}
+            llm_request.config.http_options.headers.update(self._tracking_headers)
+
+        if stream:
+            responses = await self.api_client.aio.models.generate_content_stream(
+                model=llm_request.model,
+                contents=llm_request.contents,
+                config=llm_request.config,
+            )
+            response = None
+            thought_text = ""
+            text = ""
+            usage_metadata = None
+            # for sse, similar as bidi (see receive method in gemini_llm_connecton.py),
+            # we need to mark those text content as partial and after all partial
+            # contents are sent, we send an accumulated event which contains all the
+            # previous partial content. The only difference is bidi rely on
+            # complete_turn flag to detect end while sse depends on finish_reason.
+            async for response in responses:
+                logger.debug(_build_response_log(response))
+                llm_response = LlmResponse.create(response)
+                usage_metadata = llm_response.usage_metadata
+                if (
+                    llm_response.content
+                    and llm_response.content.parts
+                    and llm_response.content.parts[0].text
+                ):
+                    part0 = llm_response.content.parts[0]
+                    if part0.thought:
+                        thought_text += part0.text
+                    else:
+                        text += part0.text
+                    llm_response.partial = True
+                elif (thought_text or text) and (
+                    not llm_response.content
+                    or not llm_response.content.parts
+                    # don't yield the merged text event when receiving audio data
+                    or not llm_response.content.parts[0].inline_data
+                ):
+                    parts = []
+                    if thought_text:
+                        parts.append(types.Part(text=thought_text, thought=True))
+                    if text:
+                        parts.append(types.Part.from_text(text=text))
+                    yield LlmResponse(
+                        content=types.ModelContent(parts=parts),
+                        usage_metadata=llm_response.usage_metadata,
+                    )
+                    thought_text = ""
+                    text = ""
+                yield llm_response
+
+            # generate an aggregated content at the end regardless the
+            # response.candidates[0].finish_reason
+            if (text or thought_text) and response and response.candidates:
+                parts = []
+                if thought_text:
+                    parts.append(types.Part(text=thought_text, thought=True))
+                if text:
+                    parts.append(types.Part.from_text(text=text))
+                yield LlmResponse(
+                    content=types.ModelContent(parts=parts),
+                    error_code=None
+                    if response.candidates[0].finish_reason == FinishReason.STOP
+                    else response.candidates[0].finish_reason,
+                    error_message=None
+                    if response.candidates[0].finish_reason == FinishReason.STOP
+                    else response.candidates[0].finish_message,
+                    usage_metadata=usage_metadata,
+                )
+
+        else:
+            response = await self.api_client.aio.models.generate_content(
+                model=llm_request.model,
+                contents=llm_request.contents,
+                config=llm_request.config,
+            )
+            logger.info("Response received from the model.")
+            logger.debug(_build_response_log(response))
+            yield LlmResponse.create(response)
+
+    @cached_property
+    def api_client(self) -> Client:
+        """Provides the api client.
+
+        Returns:
+          The api client.
+        """
+        return Client(
+            http_options=types.HttpOptions(
+                headers=self._tracking_headers,
+                retry_options=self.retry_options,
+            )
+        )
+
+    @cached_property
+    def _api_backend(self) -> GoogleLLMVariant:
+        return (
+            GoogleLLMVariant.VERTEX_AI
+            if self.api_client.vertexai
+            else GoogleLLMVariant.GEMINI_API
+        )
+
+    @cached_property
+    def _tracking_headers(self) -> dict[str, str]:
+        framework_label = f"google-adk/{version.__version__}"
+        if os.environ.get(_AGENT_ENGINE_TELEMETRY_ENV_VARIABLE_NAME):
+            framework_label = f"{framework_label}+{_AGENT_ENGINE_TELEMETRY_TAG}"
+        language_label = "gl-python/" + sys.version.split()[0]
+        version_header_value = f"{framework_label} {language_label}"
+        tracking_headers = {
+            "x-goog-api-client": version_header_value,
+            "user-agent": version_header_value,
+        }
+        return tracking_headers
+
+    @cached_property
+    def _live_api_version(self) -> str:
+        if self._api_backend == GoogleLLMVariant.VERTEX_AI:
+            # use beta version for vertex api
+            return "v1beta1"
+        else:
+            # use v1alpha for using API KEY from Google AI Studio
+            return "v1alpha"
+
+    @cached_property
+    def _live_api_client(self) -> Client:
+        return Client(
+            http_options=types.HttpOptions(
+                headers=self._tracking_headers, api_version=self._live_api_version
+            )
+        )
+
+    @contextlib.asynccontextmanager
+    async def connect(self, llm_request: LlmRequest) -> BaseLlmConnection:
+        """Connects to the Gemini model and returns an llm connection.
+
+        Args:
+          llm_request: LlmRequest, the request to send to the Gemini model.
+
+        Yields:
+          BaseLlmConnection, the connection to the Gemini model.
+        """
+        # add tracking headers to custom headers and set api_version given
+        # the customized http options will override the one set in the api client
+        # constructor
         if (
-            llm_response.content
-            and llm_response.content.parts
-            and llm_response.content.parts[0].text
+            llm_request.live_connect_config
+            and llm_request.live_connect_config.http_options
         ):
-          part0 = llm_response.content.parts[0]
-          if part0.thought:
-            thought_text += part0.text
-          else:
-            text += part0.text
-          llm_response.partial = True
-        elif (thought_text or text) and (
-            not llm_response.content
-            or not llm_response.content.parts
-            # don't yield the merged text event when receiving audio data
-            or not llm_response.content.parts[0].inline_data
-        ):
-          parts = []
-          if thought_text:
-            parts.append(types.Part(text=thought_text, thought=True))
-          if text:
-            parts.append(types.Part.from_text(text=text))
-          yield LlmResponse(
-              content=types.ModelContent(parts=parts),
-              usage_metadata=llm_response.usage_metadata,
-          )
-          thought_text = ""
-          text = ""
-        yield llm_response
-
-      # generate an aggregated content at the end regardless the
-      # response.candidates[0].finish_reason
-      if (text or thought_text) and response and response.candidates:
-        parts = []
-        if thought_text:
-          parts.append(types.Part(text=thought_text, thought=True))
-        if text:
-          parts.append(types.Part.from_text(text=text))
-        yield LlmResponse(
-            content=types.ModelContent(parts=parts),
-            error_code=None
-            if response.candidates[0].finish_reason == FinishReason.STOP
-            else response.candidates[0].finish_reason,
-            error_message=None
-            if response.candidates[0].finish_reason == FinishReason.STOP
-            else response.candidates[0].finish_message,
-            usage_metadata=usage_metadata,
-        )
-
-    else:
-      response = await self.api_client.aio.models.generate_content(
-          model=llm_request.model,
-          contents=llm_request.contents,
-          config=llm_request.config,
-      )
-      logger.info('Response received from the model.')
-      logger.debug(_build_response_log(response))
-      yield LlmResponse.create(response)
-
-  @cached_property
-  def api_client(self) -> Client:
-    """Provides the api client.
-
-    Returns:
-      The api client.
-    """
-    return Client(
-        http_options=types.HttpOptions(
-            headers=self._tracking_headers,
-            retry_options=self.retry_options,
-        )
-    )
-
-  @cached_property
-  def _api_backend(self) -> GoogleLLMVariant:
-    return (
-        GoogleLLMVariant.VERTEX_AI
-        if self.api_client.vertexai
-        else GoogleLLMVariant.GEMINI_API
-    )
-
-  @cached_property
-  def _tracking_headers(self) -> dict[str, str]:
-    framework_label = f"google-adk/{version.__version__}"
-    if os.environ.get(_AGENT_ENGINE_TELEMETRY_ENV_VARIABLE_NAME):
-      framework_label = f"{framework_label}+{_AGENT_ENGINE_TELEMETRY_TAG}"
-    language_label = "gl-python/" + sys.version.split()[0]
-    version_header_value = f"{framework_label} {language_label}"
-    tracking_headers = {
-        "x-goog-api-client": version_header_value,
-        "user-agent": version_header_value,
-    }
-    return tracking_headers
-
-  @cached_property
-  def _live_api_version(self) -> str:
-    if self._api_backend == GoogleLLMVariant.VERTEX_AI:
-      # use beta version for vertex api
-      return "v1beta1"
-    else:
-      # use v1alpha for using API KEY from Google AI Studio
-      return "v1alpha"
-
-  @cached_property
-  def _live_api_client(self) -> Client:
-    return Client(
-        http_options=types.HttpOptions(
-            headers=self._tracking_headers, api_version=self._live_api_version
-        )
-    )
-
-  @contextlib.asynccontextmanager
-  async def connect(self, llm_request: LlmRequest) -> BaseLlmConnection:
-    """Connects to the Gemini model and returns an llm connection.
-
-    Args:
-      llm_request: LlmRequest, the request to send to the Gemini model.
-
-    Yields:
-      BaseLlmConnection, the connection to the Gemini model.
-    """
-    # add tracking headers to custom headers and set api_version given
-    # the customized http options will override the one set in the api client
-    # constructor
-    if (
-        llm_request.live_connect_config
-        and llm_request.live_connect_config.http_options
-    ):
-      if not llm_request.live_connect_config.http_options.headers:
-        llm_request.live_connect_config.http_options.headers = {}
-      llm_request.live_connect_config.http_options.headers.update(
-          self._tracking_headers
-      )
-      llm_request.live_connect_config.http_options.api_version = (
-          self._live_api_version
-      )
-
-    llm_request.live_connect_config.system_instruction = types.Content(
-        role="system",
-        parts=[
-            types.Part.from_text(text=llm_request.config.system_instruction)
-        ],
-    )
-    llm_request.live_connect_config.tools = llm_request.config.tools
-    async with self._live_api_client.aio.live.connect(
-        model=llm_request.model, config=llm_request.live_connect_config
-    ) as live_session:
-      yield GeminiLlmConnection(live_session)
-
-<<<<<<< HEAD
-  def _preprocess_request(self, llm_request: LlmRequest) -> None:
-=======
-  async def _adapt_computer_use_tool(self, llm_request: LlmRequest) -> None:
-    """Adapt the google computer use predefined functions to the adk computer use toolset."""
-
-    from ..tools.computer_use.computer_use_toolset import ComputerUseToolset
-
-    async def convert_wait_to_wait_5_seconds(wait_func):
-      async def wait_5_seconds():
-        return await wait_func(5)
-
-      return wait_5_seconds
-
-    await ComputerUseToolset.adapt_computer_use_tool(
-        'wait', convert_wait_to_wait_5_seconds, llm_request
-    )
-
-  async def _preprocess_request(self, llm_request: LlmRequest) -> None:
-
->>>>>>> f1889ae4
-    if self._api_backend == GoogleLLMVariant.GEMINI_API:
-      # Using API key from Google AI Studio to call model doesn't support labels.
-      if llm_request.config:
-        llm_request.config.labels = None
-
-      if llm_request.contents:
-        for content in llm_request.contents:
-          if not content.parts:
-            continue
-          for part in content.parts:
-            _remove_display_name_if_present(part.inline_data)
-            _remove_display_name_if_present(part.file_data)
-
-    # Initialize config if needed
-    if llm_request.config and llm_request.config.tools:
-      # Check if computer use is configured
-      for tool in llm_request.config.tools:
-        if (
-            isinstance(tool, (types.Tool, types.ToolDict))
-            and hasattr(tool, 'computer_use')
-            and tool.computer_use
-        ):
-          llm_request.config.system_instruction = None
-          await self._adapt_computer_use_tool(llm_request)
+            if not llm_request.live_connect_config.http_options.headers:
+                llm_request.live_connect_config.http_options.headers = {}
+            llm_request.live_connect_config.http_options.headers.update(
+                self._tracking_headers
+            )
+            llm_request.live_connect_config.http_options.api_version = (
+                self._live_api_version
+            )
+
+        llm_request.live_connect_config.system_instruction = types.Content(
+            role="system",
+            parts=[types.Part.from_text(text=llm_request.config.system_instruction)],
+        )
+        llm_request.live_connect_config.tools = llm_request.config.tools
+        async with self._live_api_client.aio.live.connect(
+            model=llm_request.model, config=llm_request.live_connect_config
+        ) as live_session:
+            yield GeminiLlmConnection(live_session)
+
+    async def _adapt_computer_use_tool(self, llm_request: LlmRequest) -> None:
+        """Adapt the google computer use predefined functions to the adk computer use toolset."""
+
+        from ..tools.computer_use.computer_use_toolset import ComputerUseToolset
+
+        async def convert_wait_to_wait_5_seconds(wait_func):
+            async def wait_5_seconds():
+                return await wait_func(5)
+
+            return wait_5_seconds
+
+        await ComputerUseToolset.adapt_computer_use_tool(
+            "wait", convert_wait_to_wait_5_seconds, llm_request
+        )
+
+    async def _preprocess_request(self, llm_request: LlmRequest) -> None:
+        if self._api_backend == GoogleLLMVariant.GEMINI_API:
+            # Using API key from Google AI Studio to call model doesn't support labels.
+            if llm_request.config:
+                llm_request.config.labels = None
+
+            if llm_request.contents:
+                for content in llm_request.contents:
+                    if not content.parts:
+                        continue
+                    for part in content.parts:
+                        _remove_display_name_if_present(part.inline_data)
+                        _remove_display_name_if_present(part.file_data)
+
+        # Initialize config if needed
+        if llm_request.config and llm_request.config.tools:
+            # Check if computer use is configured
+            for tool in llm_request.config.tools:
+                if (
+                    isinstance(tool, (types.Tool, types.ToolDict))
+                    and hasattr(tool, "computer_use")
+                    and tool.computer_use
+                ):
+                    llm_request.config.system_instruction = None
+                    await self._adapt_computer_use_tool(llm_request)
 
 
 def _build_function_declaration_log(
     func_decl: types.FunctionDeclaration,
 ) -> str:
-  param_str = "{}"
-  if func_decl.parameters and func_decl.parameters.properties:
-    param_str = str({
-        k: v.model_dump(exclude_none=True)
-        for k, v in func_decl.parameters.properties.items()
-    })
-  return_str = ""
-  if func_decl.response:
-    return_str = "-> " + str(func_decl.response.model_dump(exclude_none=True))
-  return f"{func_decl.name}: {param_str} {return_str}"
+    param_str = "{}"
+    if func_decl.parameters and func_decl.parameters.properties:
+        param_str = str(
+            {
+                k: v.model_dump(exclude_none=True)
+                for k, v in func_decl.parameters.properties.items()
+            }
+        )
+    return_str = ""
+    if func_decl.response:
+        return_str = "-> " + str(func_decl.response.model_dump(exclude_none=True))
+    return f"{func_decl.name}: {param_str} {return_str}"
 
 
 def _build_request_log(req: LlmRequest) -> str:
-  function_decls: list[types.FunctionDeclaration] = cast(
-      list[types.FunctionDeclaration],
-      req.config.tools[0].function_declarations if req.config.tools else [],
-  )
-  function_logs = (
-      [
-          _build_function_declaration_log(func_decl)
-          for func_decl in function_decls
-      ]
-      if function_decls
-      else []
-  )
-  contents_logs = [
-      content.model_dump_json(
-          exclude_none=True,
-          exclude={
-              "parts": {
-                  i: _EXCLUDED_PART_FIELD for i in range(len(content.parts))
-              }
-          },
-      )
-      for content in req.contents
-  ]
-
-  return f"""
+    function_decls: list[types.FunctionDeclaration] = cast(
+        list[types.FunctionDeclaration],
+        req.config.tools[0].function_declarations if req.config.tools else [],
+    )
+    function_logs = (
+        [_build_function_declaration_log(func_decl) for func_decl in function_decls]
+        if function_decls
+        else []
+    )
+    contents_logs = [
+        content.model_dump_json(
+            exclude_none=True,
+            exclude={
+                "parts": {i: _EXCLUDED_PART_FIELD for i in range(len(content.parts))}
+            },
+        )
+        for content in req.contents
+    ]
+
+    return f"""
 LLM Request:
 -----------------------------------------------------------
 System Instruction:
@@ -398,13 +384,13 @@
 
 
 def _build_response_log(resp: types.GenerateContentResponse) -> str:
-  function_calls_text = []
-  if function_calls := resp.function_calls:
-    for func_call in function_calls:
-      function_calls_text.append(
-          f"name: {func_call.name}, args: {func_call.args}"
-      )
-  return f"""
+    function_calls_text = []
+    if function_calls := resp.function_calls:
+        for func_call in function_calls:
+            function_calls_text.append(
+                f"name: {func_call.name}, args: {func_call.args}"
+            )
+    return f"""
 LLM Response:
 -----------------------------------------------------------
 Text:
@@ -422,10 +408,10 @@
 def _remove_display_name_if_present(
     data_obj: Union[types.Blob, types.FileData, None],
 ):
-  """Sets display_name to None for the Gemini API (non-Vertex) backend.
-
-  This backend does not support the display_name parameter for file uploads,
-  so it must be removed to prevent request failures.
-  """
-  if data_obj and data_obj.display_name:
-    data_obj.display_name = None+    """Sets display_name to None for the Gemini API (non-Vertex) backend.
+
+    This backend does not support the display_name parameter for file uploads,
+    so it must be removed to prevent request failures.
+    """
+    if data_obj and data_obj.display_name:
+        data_obj.display_name = None