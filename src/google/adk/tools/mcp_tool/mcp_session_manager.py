# Copyright 2025 Google LLC
#
# Licensed under the Apache License, Version 2.0 (the "License");
# you may not use this file except in compliance with the License.
# You may obtain a copy of the License at
#
#     http://www.apache.org/licenses/LICENSE-2.0
#
# Unless required by applicable law or agreed to in writing, software
# distributed under the License is distributed on an "AS IS" BASIS,
# WITHOUT WARRANTIES OR CONDITIONS OF ANY KIND, either express or implied.
# See the License for the specific language governing permissions and
# limitations under the License.

from __future__ import annotations

import asyncio
from contextlib import AsyncExitStack
from datetime import timedelta
import functools
import hashlib
import json
import logging
import sys
from typing import Any
<<<<<<< HEAD
from typing import Callable
=======
>>>>>>> e9e7996a
from typing import Dict
from typing import Optional
from typing import TextIO
from typing import Union

import anyio
from pydantic import BaseModel

try:
  from mcp import ClientSession
  from mcp import StdioServerParameters
  from mcp.client.sse import sse_client
  from mcp.client.stdio import stdio_client
  from mcp.client.streamable_http import streamablehttp_client
except ImportError as e:

  if sys.version_info < (3, 10):
    raise ImportError(
        'MCP Tool requires Python 3.10 or above. Please upgrade your Python'
        ' version.'
    ) from e
  else:
    raise e

logger = logging.getLogger('google_adk.' + __name__)


# Type definition for environment variable transformation callback
ContextToEnvMapperCallback = Callable[[Dict[str, Any]], Dict[str, str]]


class StdioConnectionParams(BaseModel):
  """Parameters for the MCP Stdio connection.

  Attributes:
      server_params: Parameters for the MCP Stdio server.
      timeout: Timeout in seconds for establishing the connection to the MCP
        stdio server.
  """

  server_params: StdioServerParameters
  timeout: float = 5.0


class SseConnectionParams(BaseModel):
  """Parameters for the MCP SSE connection.

  See MCP SSE Client documentation for more details.
  https://github.com/modelcontextprotocol/python-sdk/blob/main/src/mcp/client/sse.py

  Attributes:
      url: URL for the MCP SSE server.
      headers: Headers for the MCP SSE connection.
      timeout: Timeout in seconds for establishing the connection to the MCP SSE
        server.
      sse_read_timeout: Timeout in seconds for reading data from the MCP SSE
        server.
  """

  url: str
  headers: dict[str, Any] | None = None
  timeout: float = 5.0
  sse_read_timeout: float = 60 * 5.0


class StreamableHTTPConnectionParams(BaseModel):
  """Parameters for the MCP SSE connection.

  See MCP SSE Client documentation for more details.
  https://github.com/modelcontextprotocol/python-sdk/blob/main/src/mcp/client/streamable_http.py

  Attributes:
      url: URL for the MCP Streamable HTTP server.
      headers: Headers for the MCP Streamable HTTP connection.
      timeout: Timeout in seconds for establishing the connection to the MCP
        Streamable HTTP server.
      sse_read_timeout: Timeout in seconds for reading data from the MCP
        Streamable HTTP server.
      terminate_on_close: Whether to terminate the MCP Streamable HTTP server
        when the connection is closed.
  """

  url: str
  headers: dict[str, Any] | None = None
  timeout: float = 5.0
  sse_read_timeout: float = 60 * 5.0
  terminate_on_close: bool = True


def retry_on_closed_resource(func):
  """Decorator to automatically retry action when MCP session is closed.

  When MCP session was closed, the decorator will automatically retry the
  action once. The create_session method will handle creating a new session
  if the old one was disconnected.

  Args:
      func: The function to decorate.

  Returns:
      The decorated function.
  """

  @functools.wraps(func)  # Preserves original function metadata
  async def wrapper(self, *args, **kwargs):
    try:
      return await func(self, *args, **kwargs)
    except anyio.ClosedResourceError:
      # Simply retry the function - create_session will handle
      # detecting and replacing disconnected sessions
      logger.info('Retrying %s due to closed resource', func.__name__)
      return await func(self, *args, **kwargs)

  return wrapper


class MCPSessionManager:
  """Manages MCP client sessions.

  This class provides methods for creating and initializing MCP client sessions,
  handling different connection parameters (Stdio and SSE) and supporting
  session pooling based on authentication headers.
  """

  def __init__(
      self,
      connection_params: Union[
          StdioServerParameters,
          StdioConnectionParams,
          SseConnectionParams,
          StreamableHTTPConnectionParams,
      ],
      errlog: TextIO = sys.stderr,
      context_to_env_mapper_callback: Optional[
          ContextToEnvMapperCallback
      ] = None,
  ):
    """Initializes the MCP session manager.

    Args:
        connection_params: Parameters for the MCP connection (Stdio, SSE or
          Streamable HTTP). Stdio by default also has a 5s read timeout as other
          parameters but it's not configurable for now.
        errlog: (Optional) TextIO stream for error logging. Use only for
          initializing a local stdio MCP session.
        context_to_env_mapper_callback: Optional callback function to extract environment
          variables from session state. Takes a dictionary of session state and
          returns a dictionary of environment variables to be injected into the
          MCP connection.
    """
    if isinstance(connection_params, StdioServerParameters):
      # So far timeout is not configurable. Given MCP is still evolving, we
      # would expect stdio_client to evolve to accept timeout parameter like
      # other client.
      logger.warning(
          'StdioServerParameters is not recommended. Please use'
          ' StdioConnectionParams.'
      )
      self._connection_params = StdioConnectionParams(
          server_params=connection_params,
          timeout=5,
      )
    else:
      self._connection_params = connection_params
    self._errlog = errlog
<<<<<<< HEAD
    self._context_to_env_mapper_callback = context_to_env_mapper_callback
    # Each session manager maintains its own exit stack for proper cleanup
    self._exit_stack: Optional[AsyncExitStack] = None
    self._session: Optional[ClientSession] = None
    # Lock to prevent race conditions in session creation
    self._session_lock = asyncio.Lock()

  async def create_session(
      self, readonly_context: Optional[Any] = None
  ) -> ClientSession:
    """Creates and initializes an MCP client session.

    Args:
        readonly_context: Optional readonly context containing session state
          that can be used to extract environment variables.
=======

    # Session pool: maps session keys to (session, exit_stack) tuples
    self._sessions: Dict[str, tuple[ClientSession, AsyncExitStack]] = {}

    # Lock to prevent race conditions in session creation
    self._session_lock = asyncio.Lock()

  def _generate_session_key(
      self, merged_headers: Optional[Dict[str, str]] = None
  ) -> str:
    """Generates a session key based on connection params and merged headers.

    For StdioConnectionParams, returns a constant key since headers are not
    supported. For SSE and StreamableHTTP connections, generates a key based
    on the provided merged headers.

    Args:
        merged_headers: Already merged headers (base + additional).

    Returns:
        A unique session key string.
    """
    if isinstance(self._connection_params, StdioConnectionParams):
      # For stdio connections, headers are not supported, so use constant key
      return 'stdio_session'

    # For SSE and StreamableHTTP connections, use merged headers
    if merged_headers:
      headers_json = json.dumps(merged_headers, sort_keys=True)
      headers_hash = hashlib.md5(headers_json.encode()).hexdigest()
      return f'session_{headers_hash}'
    else:
      return 'session_no_headers'

  def _merge_headers(
      self, additional_headers: Optional[Dict[str, str]] = None
  ) -> Optional[Dict[str, str]]:
    """Merges base connection headers with additional headers.

    Args:
        additional_headers: Optional headers to merge with connection headers.

    Returns:
        Merged headers dictionary, or None if no headers are provided.
    """
    if isinstance(self._connection_params, StdioConnectionParams) or isinstance(
        self._connection_params, StdioServerParameters
    ):
      # Stdio connections don't support headers
      return None

    base_headers = {}
    if (
        hasattr(self._connection_params, 'headers')
        and self._connection_params.headers
    ):
      base_headers = self._connection_params.headers.copy()

    if additional_headers:
      base_headers.update(additional_headers)

    return base_headers

  def _is_session_disconnected(self, session: ClientSession) -> bool:
    """Checks if a session is disconnected or closed.

    Args:
        session: The ClientSession to check.

    Returns:
        True if the session is disconnected, False otherwise.
    """
    return session._read_stream._closed or session._write_stream._closed

  def _create_client(self, merged_headers: Optional[Dict[str, str]] = None):
    """Creates an MCP client based on the connection parameters.

    Args:
        merged_headers: Optional headers to include in the connection.
                       Only applicable for SSE and StreamableHTTP connections.

    Returns:
        The appropriate MCP client instance.

    Raises:
        ValueError: If the connection parameters are not supported.
    """
    if isinstance(self._connection_params, StdioConnectionParams):
      client = stdio_client(
          server=self._connection_params.server_params,
          errlog=self._errlog,
      )
    elif isinstance(self._connection_params, SseConnectionParams):
      client = sse_client(
          url=self._connection_params.url,
          headers=merged_headers,
          timeout=self._connection_params.timeout,
          sse_read_timeout=self._connection_params.sse_read_timeout,
      )
    elif isinstance(self._connection_params, StreamableHTTPConnectionParams):
      client = streamablehttp_client(
          url=self._connection_params.url,
          headers=merged_headers,
          timeout=timedelta(seconds=self._connection_params.timeout),
          sse_read_timeout=timedelta(
              seconds=self._connection_params.sse_read_timeout
          ),
          terminate_on_close=self._connection_params.terminate_on_close,
      )
    else:
      raise ValueError(
          'Unable to initialize connection. Connection should be'
          ' StdioServerParameters or SseServerParams, but got'
          f' {self._connection_params}'
      )
    return client

  async def create_session(
      self, headers: Optional[Dict[str, str]] = None
  ) -> ClientSession:
    """Creates and initializes an MCP client session.

    This method will check if an existing session for the given headers
    is still connected. If it's disconnected, it will be cleaned up and
    a new session will be created.

    Args:
        headers: Optional headers to include in the session. These will be
                merged with any existing connection headers. Only applicable
                for SSE and StreamableHTTP connections.
>>>>>>> e9e7996a

    Returns:
        ClientSession: The initialized MCP client session.
    """
    # Merge headers once at the beginning
    merged_headers = self._merge_headers(headers)

    # Generate session key using merged headers
    session_key = self._generate_session_key(merged_headers)

    # Use async lock to prevent race conditions
    async with self._session_lock:
      # Check if we have an existing session
      if session_key in self._sessions:
        session, exit_stack = self._sessions[session_key]

        # Check if the existing session is still connected
        if not self._is_session_disconnected(session):
          # Session is still good, return it
          return session
        else:
          # Session is disconnected, clean it up
          logger.info('Cleaning up disconnected session: %s', session_key)
          try:
            await exit_stack.aclose()
          except Exception as e:
            logger.warning('Error during disconnected session cleanup: %s', e)
          finally:
            del self._sessions[session_key]

      # Create a new session (either first time or replacing disconnected one)
      exit_stack = AsyncExitStack()

      try:
<<<<<<< HEAD
        if isinstance(self._connection_params, StdioConnectionParams):
          # Use original connection params as starting point
          connection_params = self._connection_params.server_params

          # Extract and inject environment variables for StdioServerParameters only
          env_vars = self._extract_env_from_context(readonly_context)
          connection_params = self._inject_env_vars(env_vars)
          # So far timeout is not configurable. Given MCP is still evolving, we
          # would expect stdio_client to evolve to accept timeout parameter like
          # other client.
          client = stdio_client(server=connection_params, errlog=self._errlog)
        elif isinstance(self._connection_params, SseConnectionParams):
          client = sse_client(
              url=self._connection_params.url,
              headers=self._connection_params.headers,
              timeout=self._connection_params.timeout,
              sse_read_timeout=self._connection_params.sse_read_timeout,
          )
        elif isinstance(
            self._connection_params, StreamableHTTPConnectionParams
        ):
          client = streamablehttp_client(
              url=self._connection_params.url,
              headers=self._connection_params.headers,
              timeout=timedelta(seconds=self._connection_params.timeout),
              sse_read_timeout=timedelta(
                  seconds=self._connection_params.sse_read_timeout
              ),
              terminate_on_close=self._connection_params.terminate_on_close,
          )
        else:
          raise ValueError(
              'Unable to initialize connection. Connection should be'
              ' StdioServerParameters or SseServerParams, but got'
              f' {self._connection_params}'
          )
=======
        client = self._create_client(merged_headers)
>>>>>>> e9e7996a

        transports = await exit_stack.enter_async_context(client)
        # The streamable http client returns a GetSessionCallback in addition to the read/write MemoryObjectStreams
        # needed to build the ClientSession, we limit then to the two first values to be compatible with all clients.
        if isinstance(self._connection_params, StdioConnectionParams):
          session = await exit_stack.enter_async_context(
              ClientSession(
                  *transports[:2],
                  read_timeout_seconds=timedelta(
                      seconds=self._connection_params.timeout
                  ),
              )
          )
        else:
          session = await exit_stack.enter_async_context(
              ClientSession(*transports[:2])
          )
        await session.initialize()

        # Store session and exit stack in the pool
        self._sessions[session_key] = (session, exit_stack)
        logger.debug('Created new session: %s', session_key)
        return session

      except Exception:
        # If session creation fails, clean up the exit stack
        if exit_stack:
          await exit_stack.aclose()
        raise

  async def close(self):
    """Closes all sessions and cleans up resources."""
    async with self._session_lock:
      for session_key in list(self._sessions.keys()):
        _, exit_stack = self._sessions[session_key]
        try:
          await exit_stack.aclose()
        except Exception as e:
          # Log the error but don't re-raise to avoid blocking shutdown
          print(
              'Warning: Error during MCP session cleanup for'
              f' {session_key}: {e}',
              file=self._errlog,
          )
        finally:
          del self._sessions[session_key]

  def _extract_env_from_context(
      self, readonly_context: Optional[Any]
  ) -> Dict[str, str]:
    """Extracts environment variables from readonly context using callback.

    Args:
        readonly_context: The readonly context containing state information.

    Returns:
        Dictionary of environment variables to inject.
    """
    if not self._context_to_env_mapper_callback or not readonly_context:
      return {}

    try:
      # Get state from readonly context if available
      if hasattr(readonly_context, 'state') and readonly_context.state:
        state_dict = dict(readonly_context.state)
        return self._context_to_env_mapper_callback(state_dict)
      else:
        return {}
    except Exception as e:
      logger.warning(f'Context to env mapper callback failed: {e}')
      return {}

  def _inject_env_vars(self, env_vars: Dict[str, str]) -> StdioServerParameters:
    """Injects environment variables into StdioServerParameters.

    Args:
        env_vars: Dictionary of environment variables to inject.

    Returns:
        Updated StdioServerParameters with injected environment variables.
    """
    if not env_vars:
      return self._connection_params.server_params

    # Get existing env vars from connection params
    existing_env = (
        getattr(self._connection_params.server_params, 'env', None) or {}
    )

    # Merge existing and new env vars (new ones take precedence)
    merged_env = {**existing_env, **env_vars}

    # Create new connection params with merged environment variables
    return StdioServerParameters(
        command=self._connection_params.server_params.command,
        args=self._connection_params.server_params.args,
        env=merged_env,
        cwd=getattr(self._connection_params.server_params, 'cwd', None),
        encoding=getattr(
            self._connection_params.server_params, 'encoding', None
        ),
        encoding_error_handler=getattr(
            self._connection_params.server_params,
            'encoding_error_handler',
            None,
        ),
    )<|MERGE_RESOLUTION|>--- conflicted
+++ resolved
@@ -23,11 +23,8 @@
 import logging
 import sys
 from typing import Any
-<<<<<<< HEAD
+from typing import Dict
 from typing import Callable
-=======
->>>>>>> e9e7996a
-from typing import Dict
 from typing import Optional
 from typing import TextIO
 from typing import Union
@@ -52,10 +49,6 @@
     raise e
 
 logger = logging.getLogger('google_adk.' + __name__)
-
-
-# Type definition for environment variable transformation callback
-ContextToEnvMapperCallback = Callable[[Dict[str, Any]], Dict[str, str]]
 
 
 class StdioConnectionParams(BaseModel):
@@ -160,9 +153,6 @@
           StreamableHTTPConnectionParams,
       ],
       errlog: TextIO = sys.stderr,
-      context_to_env_mapper_callback: Optional[
-          ContextToEnvMapperCallback
-      ] = None,
   ):
     """Initializes the MCP session manager.
 
@@ -172,10 +162,6 @@
           parameters but it's not configurable for now.
         errlog: (Optional) TextIO stream for error logging. Use only for
           initializing a local stdio MCP session.
-        context_to_env_mapper_callback: Optional callback function to extract environment
-          variables from session state. Takes a dictionary of session state and
-          returns a dictionary of environment variables to be injected into the
-          MCP connection.
     """
     if isinstance(connection_params, StdioServerParameters):
       # So far timeout is not configurable. Given MCP is still evolving, we
@@ -192,26 +178,41 @@
     else:
       self._connection_params = connection_params
     self._errlog = errlog
-<<<<<<< HEAD
-    self._context_to_env_mapper_callback = context_to_env_mapper_callback
-    # Each session manager maintains its own exit stack for proper cleanup
-    self._exit_stack: Optional[AsyncExitStack] = None
-    self._session: Optional[ClientSession] = None
+    # Session pool: maps session keys to (session, exit_stack) tuples
+    self._sessions: Dict[str, tuple[ClientSession, AsyncExitStack]] = {}
     # Lock to prevent race conditions in session creation
     self._session_lock = asyncio.Lock()
 
-  async def create_session(
-      self, readonly_context: Optional[Any] = None
-  ) -> ClientSession:
-    """Creates and initializes an MCP client session.
-
-    Args:
-        readonly_context: Optional readonly context containing session state
-          that can be used to extract environment variables.
-=======
-
-    # Session pool: maps session keys to (session, exit_stack) tuples
-    self._sessions: Dict[str, tuple[ClientSession, AsyncExitStack]] = {}
+  def update_connection_params(
+      self,
+      new_connection_params: Union[
+          StdioServerParameters,
+          StdioConnectionParams,
+          SseConnectionParams,
+          StreamableHTTPConnectionParams,
+      ],
+  ) -> None:
+    """Updates the connection parameters and invalidates existing sessions.
+    
+    Args:
+        new_connection_params: New connection parameters to use.
+    """
+    if isinstance(new_connection_params, StdioServerParameters):
+      logger.warning(
+          'StdioServerParameters is not recommended. Please use'
+          ' StdioConnectionParams.'
+      )
+      self._connection_params = StdioConnectionParams(
+          server_params=new_connection_params,
+          timeout=5,
+      )
+    else:
+      self._connection_params = new_connection_params
+    
+    # Clear existing sessions since connection params changed
+    # Sessions will be recreated on next request
+    # Note: We don't close sessions here to avoid blocking,
+    # they will be cleaned up when detected as disconnected
 
     # Lock to prevent race conditions in session creation
     self._session_lock = asyncio.Lock()
@@ -339,7 +340,6 @@
         headers: Optional headers to include in the session. These will be
                 merged with any existing connection headers. Only applicable
                 for SSE and StreamableHTTP connections.
->>>>>>> e9e7996a
 
     Returns:
         ClientSession: The initialized MCP client session.
@@ -374,46 +374,7 @@
       exit_stack = AsyncExitStack()
 
       try:
-<<<<<<< HEAD
-        if isinstance(self._connection_params, StdioConnectionParams):
-          # Use original connection params as starting point
-          connection_params = self._connection_params.server_params
-
-          # Extract and inject environment variables for StdioServerParameters only
-          env_vars = self._extract_env_from_context(readonly_context)
-          connection_params = self._inject_env_vars(env_vars)
-          # So far timeout is not configurable. Given MCP is still evolving, we
-          # would expect stdio_client to evolve to accept timeout parameter like
-          # other client.
-          client = stdio_client(server=connection_params, errlog=self._errlog)
-        elif isinstance(self._connection_params, SseConnectionParams):
-          client = sse_client(
-              url=self._connection_params.url,
-              headers=self._connection_params.headers,
-              timeout=self._connection_params.timeout,
-              sse_read_timeout=self._connection_params.sse_read_timeout,
-          )
-        elif isinstance(
-            self._connection_params, StreamableHTTPConnectionParams
-        ):
-          client = streamablehttp_client(
-              url=self._connection_params.url,
-              headers=self._connection_params.headers,
-              timeout=timedelta(seconds=self._connection_params.timeout),
-              sse_read_timeout=timedelta(
-                  seconds=self._connection_params.sse_read_timeout
-              ),
-              terminate_on_close=self._connection_params.terminate_on_close,
-          )
-        else:
-          raise ValueError(
-              'Unable to initialize connection. Connection should be'
-              ' StdioServerParameters or SseServerParams, but got'
-              f' {self._connection_params}'
-          )
-=======
         client = self._create_client(merged_headers)
->>>>>>> e9e7996a
 
         transports = await exit_stack.enter_async_context(client)
         # The streamable http client returns a GetSessionCallback in addition to the read/write MemoryObjectStreams
@@ -459,65 +420,4 @@
               file=self._errlog,
           )
         finally:
-          del self._sessions[session_key]
-
-  def _extract_env_from_context(
-      self, readonly_context: Optional[Any]
-  ) -> Dict[str, str]:
-    """Extracts environment variables from readonly context using callback.
-
-    Args:
-        readonly_context: The readonly context containing state information.
-
-    Returns:
-        Dictionary of environment variables to inject.
-    """
-    if not self._context_to_env_mapper_callback or not readonly_context:
-      return {}
-
-    try:
-      # Get state from readonly context if available
-      if hasattr(readonly_context, 'state') and readonly_context.state:
-        state_dict = dict(readonly_context.state)
-        return self._context_to_env_mapper_callback(state_dict)
-      else:
-        return {}
-    except Exception as e:
-      logger.warning(f'Context to env mapper callback failed: {e}')
-      return {}
-
-  def _inject_env_vars(self, env_vars: Dict[str, str]) -> StdioServerParameters:
-    """Injects environment variables into StdioServerParameters.
-
-    Args:
-        env_vars: Dictionary of environment variables to inject.
-
-    Returns:
-        Updated StdioServerParameters with injected environment variables.
-    """
-    if not env_vars:
-      return self._connection_params.server_params
-
-    # Get existing env vars from connection params
-    existing_env = (
-        getattr(self._connection_params.server_params, 'env', None) or {}
-    )
-
-    # Merge existing and new env vars (new ones take precedence)
-    merged_env = {**existing_env, **env_vars}
-
-    # Create new connection params with merged environment variables
-    return StdioServerParameters(
-        command=self._connection_params.server_params.command,
-        args=self._connection_params.server_params.args,
-        env=merged_env,
-        cwd=getattr(self._connection_params.server_params, 'cwd', None),
-        encoding=getattr(
-            self._connection_params.server_params, 'encoding', None
-        ),
-        encoding_error_handler=getattr(
-            self._connection_params.server_params,
-            'encoding_error_handler',
-            None,
-        ),
-    )+          del self._sessions[session_key]