--- conflicted
+++ resolved
@@ -12,13 +12,9 @@
 # See the License for the specific language governing permissions and
 # limitations under the License.
 
-<<<<<<< HEAD
 import asyncio
 from contextlib import asynccontextmanager
-=======
-from __future__ import annotations
-
->>>>>>> 7fdc6b44
+
 from contextlib import AsyncExitStack
 from datetime import timedelta
 import functools
@@ -38,14 +34,11 @@
   from mcp import StdioServerParameters
   from mcp.client.sse import sse_client
   from mcp.client.stdio import stdio_client
-<<<<<<< HEAD
   from mcp.shared import message as mcp_messages
   # Removed MCPJsonEncoder import as it caused ModuleNotFoundError
   import cbor2
   MCP_DEPENDENCIES_AVAILABLE = True
-=======
-  from mcp.client.streamable_http import streamablehttp_client
->>>>>>> 7fdc6b44
+
 except ImportError as e:
   MCP_DEPENDENCIES_AVAILABLE = False
   # Simplified atexit_ensure_closeddependency check as mcp.common.json was problematic
@@ -199,14 +192,10 @@
 
   def __init__(
       self,
-<<<<<<< HEAD
-      connection_params: StdioServerParameters | SseServerParams,
-      exit_stack: AsyncExitStack,
-=======
       connection_params: Union[
           StdioServerParameters, SseServerParams, StreamableHTTPServerParams
       ],
->>>>>>> 7fdc6b44
+      exit_stack: AsyncExitStack,
       errlog: TextIO = sys.stderr,
   ):
     """Initializes the MCP session manager.
@@ -221,14 +210,12 @@
     ```
 
     Args:
-<<<<<<< HEAD
-        connection_params: Parameters for the MCP connection (Stdio or SSE).
-        exit_stack: AsyncExitStack to manage the session lifecycle.
-=======
         connection_params: Parameters for the MCP connection (Stdio, SSE or
           Streamable HTTP). Stdio by default also has a 5s read timeout as other
           parameters but it's not configurable for now.
->>>>>>> 7fdc6b44
+          
+        exit_stack: AsyncExitStack to manage the session lifecycle.
+
         errlog: (Optional) TextIO stream for error logging. Use only for
           initializing a local stdio MCP session.
     """
@@ -261,14 +248,16 @@
   async def _initialize_session(
       cls,
       *,
-      connection_params: StdioServerParameters | SseServerParams,
+      connection_params: Union[
+        StdioServerParameters, SseServerParams, StreamableHTTPServerParams
+      ],
       exit_stack: AsyncExitStack,
       errlog: TextIO = sys.stderr,
   ) -> tuple[ClientSession, Optional[asyncio.subprocess.Process]]:
     """Initializes an MCP client session.
 
     Args:
-        connection_params: Parameters for the MCP connection (Stdio or SSE).
+        connection_params: Parameters for the MCP connection (Stdio or SSE pr StreamableHTTP).
         exit_stack: AsyncExitStack to manage the session lifecycle.
         errlog: (Optional) TextIO stream for error logging. Use only for
           initializing a local stdio MCP session.
@@ -276,7 +265,6 @@
     Returns:
         ClientSession: The initialized MCP client session.
     """
-<<<<<<< HEAD
     process = None
 
     if isinstance(connection_params, StdioServerParameters):
@@ -294,13 +282,23 @@
           timeout=connection_params.timeout,
           sse_read_timeout=connection_params.sse_read_timeout,
       )
+     elif isinstance(connection_params, StreamableHTTPServerParams):
+       client = streamablehttp_client(
+           url=connection_params.url,
+           headers=connection_params.headers,
+           timeout=timedelta(seconds=connection_params.timeout),
+           sse_read_timeout=timedelta(
+               seconds=connection_params.sse_read_timeout
+           ),
+           terminate_on_close=connection_params.terminate_on_close,
+       )
     else:
       raise ValueError(
           'Unable to initialize connection. Connection should be'
-          ' StdioServerParameters or SseServerParams, but got'
+          ' StdioServerParameters or SseServerParams, or StreamableHTTPServerParams but got'
           f' {connection_params}'
       )
-=======
+
     if self._session is not None:
       return self._session
 
@@ -339,42 +337,9 @@
             f' {self._connection_params}'
         )
 
-      transports = await self._exit_stack.enter_async_context(client)
-      # The streamable http client returns a GetSessionCallback in addition to the read/write MemoryObjectStreams
-      # needed to build the ClientSession, we limit then to the two first values to be compatible with all clients.
-      # The StdioServerParameters does not provide a timeout parameter for the
-      # session, so we need to set a default timeout for it. Other clients
-      # (SseServerParams and StreamableHTTPServerParams) already provide a
-      # timeout parameter in their configuration.
-      if isinstance(self._connection_params, StdioServerParameters):
-        # Default timeout for MCP session is 5 seconds, same as SseServerParams
-        # and StreamableHTTPServerParams.
-        # TODO :
-        #   1. make timeout configurable
-        #   2. Add StdioConnectionParams to include StdioServerParameters as a
-        #      field and rename other two params to XXXXConnetionParams. Ohter
-        #      two params are actually connection params, while stdio is
-        #      special, stdio_client takes the resposibility of starting the
-        #      server and working as a client.
-        session = await self._exit_stack.enter_async_context(
-            ClientSession(
-                *transports[:2],
-                read_timeout_seconds=timedelta(seconds=5),
-            )
-        )
-      else:
-        session = await self._exit_stack.enter_async_context(
-            ClientSession(*transports[:2])
-        )
-      await session.initialize()
-
-      self._session = session
-      return session
->>>>>>> 7fdc6b44
-
     # Create the session with the client
     transports = await exit_stack.enter_async_context(client)
-    session = await exit_stack.enter_async_context(ClientSession(*transports))
+    session = await exit_stack.enter_async_context(ClientSession(*transports[:2]))
     await session.initialize()
 
     return session, process
