--- conflicted
+++ resolved
@@ -35,10 +35,8 @@
 from .mcp_session_manager import MCPSessionManager
 from .mcp_session_manager import retry_on_closed_resource
 from .mcp_session_manager import SseConnectionParams
-from .mcp_session_manager import SseServerParams
 from .mcp_session_manager import StdioConnectionParams
 from .mcp_session_manager import StreamableHTTPConnectionParams
-from .mcp_session_manager import StreamableHTTPServerParams
 
 # Attempt to import MCP Tool from the MCP library, and hints user to upgrade
 # their Python version to 3.10 if it fails.
@@ -117,22 +115,6 @@
 
     Args:
       connection_params: The connection parameters to the MCP server. Can be:
-<<<<<<< HEAD
-        `StdioServerParameters` for using local mcp server (e.g. using `npx` or
-        `python3`); or `SseServerParams` for a local/remote SSE server; or
-        `StreamableHTTPServerParams` for local/remote Streamable http server.
-      tool_filter: Optional filter to select specific tools. Can be either:
-        - A list of tool names to include
-        - A ToolPredicate function for custom filtering logic
-      auth_transform_callback: Optional callback function to transform auth data
-        from ReadonlyContext.state into AuthScheme and AuthCredential. If None,
-        the toolset will look for 'auth_scheme' and 'auth_credential' keys
-        directly in the context state.
-      context_to_env_mapper_callback: Optional callback function to transform session
-        state into environment variables for the MCP connection. Takes a
-        dictionary of session state and returns a dictionary of environment
-        variables to be injected into the MCP connection.
-=======
         `StdioConnectionParams` for using local mcp server (e.g. using `npx` or
         `python3`); or `SseConnectionParams` for a local/remote SSE server; or
         `StreamableHTTPConnectionParams` for local/remote Streamable http
@@ -143,7 +125,14 @@
       tool_filter: Optional filter to select specific tools. Can be either: - A
         list of tool names to include - A ToolPredicate function for custom
         filtering logic
->>>>>>> 54367dcc
+      auth_transform_callback: Optional callback function to transform auth data
+        from ReadonlyContext.state into AuthScheme and AuthCredential. If None,
+        the toolset will look for 'auth_scheme' and 'auth_credential' keys
+        directly in the context state.
+      context_to_env_mapper_callback: Optional callback function to transform session
+        state into environment variables for the MCP connection. Takes a
+        dictionary of session state and returns a dictionary of environment
+        variables to be injected into the MCP connection.
       errlog: TextIO stream for error logging.
     """
     super().__init__(tool_filter=tool_filter)
@@ -291,6 +280,5 @@
       # Log the error but don't re-raise to avoid blocking shutdown
       print(f"Warning: Error during MCPToolset cleanup: {e}", file=self._errlog)
     finally:
-      # Clear cached tools
-      self._tools_cache = None
-      self._tools_loaded = False+      # Clear session reference
+      self._session = None