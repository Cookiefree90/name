--- conflicted
+++ resolved
@@ -76,14 +76,11 @@
     Args:
       connection_params: The connection parameters to the MCP server. Can be:
         `StdioServerParameters` for using local mcp server (e.g. using `npx` or
-<<<<<<< HEAD
-        `python3`);  `SseServerParams` for a local/remote SSE server; or
+
+        `python3`); or `SseServerParams` for a local/remote SSE server; or
         `StreamableHTTPServerParams` for local/remote Streamable http server.
-=======
-        `python3`); or `SseServerParams` for a local/remote SSE server.
       errlog: (Optional) TextIO stream for error logging. Use only for
         initializing a local stdio MCP session.
->>>>>>> 71bd808a
     """
 
     if not connection_params:
@@ -97,14 +94,9 @@
         exit_stack=self._exit_stack,
         errlogger=self._errlog,
     )
-<<<<<<< HEAD
 
-    self.session = None
-    self.tool_predicate = tool_predicate
-=======
     self._session = None
     self.tool_filter = tool_filter
->>>>>>> 71bd808a
 
   async def _initialize(self) -> ClientSession:
     """Connects to the MCP Server and initializes the ClientSession."""
