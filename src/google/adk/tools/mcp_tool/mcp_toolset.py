--- conflicted
+++ resolved
@@ -20,6 +20,7 @@
 from typing import Callable
 from typing import Dict
 from typing import List
+from typing import Mapping
 from typing import Optional
 from typing import TextIO
 from typing import Tuple
@@ -31,7 +32,6 @@
 from ..base_tool import BaseTool
 from ..base_toolset import BaseToolset
 from ..base_toolset import ToolPredicate
-from .mcp_session_manager import ContextToEnvMapperCallback
 from .mcp_session_manager import MCPSessionManager
 from .mcp_session_manager import retry_on_closed_resource
 from .mcp_session_manager import SseConnectionParams
@@ -58,10 +58,18 @@
 
 logger = logging.getLogger("google_adk." + __name__)
 
-# Type definition for auth transformation callback
-AuthTransformCallback = Callable[
+# Type definition for auth extraction callback
+GetAuthFromContextCallback = Callable[
     [Dict[str, Any]], Tuple[Optional[AuthScheme], Optional[AuthCredential]]
 ]
+
+# Type definition for environment extraction callback
+GetEnvFromContextCallback = Callable[[Mapping[str, Any]], Dict[str, str]]
+
+
+class AuthExtractionError(Exception):
+  """Exception raised when auth extraction from context fails."""
+  pass
 
 
 class MCPToolset(BaseToolset):
@@ -104,10 +112,8 @@
           StreamableHTTPConnectionParams,
       ],
       tool_filter: Optional[Union[ToolPredicate, List[str]]] = None,
-      auth_transform_callback: Optional[AuthTransformCallback] = None,
-      context_to_env_mapper_callback: Optional[
-          ContextToEnvMapperCallback
-      ] = None,
+      get_auth_from_context_fn: Optional[GetAuthFromContextCallback] = None,
+      get_env_from_context_fn: Optional[GetEnvFromContextCallback] = None,
       errlog: TextIO = sys.stderr,
       auth_scheme: Optional[AuthScheme] = None,
       auth_credential: Optional[AuthCredential] = None,
@@ -126,11 +132,13 @@
       tool_filter: Optional filter to select specific tools. Can be either: - A
         list of tool names to include - A ToolPredicate function for custom
         filtering logic
-      auth_transform_callback: Optional callback function to transform auth data
-        from ReadonlyContext.state into AuthScheme and AuthCredential. If None,
-        the toolset will look for 'auth_scheme' and 'auth_credential' keys
-        directly in the context state.
-      context_to_env_mapper_callback: Optional callback function to transform session
+      get_auth_from_context_fn: Optional callback function to extract auth data
+        from ReadonlyContext.state into AuthScheme and AuthCredential. Must
+        return a tuple of (AuthScheme, AuthCredential). If None, the toolset
+        will use the auth_scheme and auth_credential provided in __init__.
+        If provided, the callback must return valid AuthScheme and 
+        AuthCredential objects - None values are not allowed.
+      get_env_from_context_fn: Optional callback function to transform session
         state into environment variables for the MCP connection. Takes a
         dictionary of session state and returns a dictionary of environment
         variables to be injected into the MCP connection.
@@ -144,21 +152,92 @@
       raise ValueError("Missing connection params in MCPToolset.")
 
     self._connection_params = connection_params
-    self._auth_transform_callback = auth_transform_callback
-    self._context_to_env_mapper_callback = context_to_env_mapper_callback
+    self._get_auth_from_context_fn = get_auth_from_context_fn
+    self._get_env_from_context_fn = get_env_from_context_fn
     self._errlog = errlog
 
     # Create the session manager that will handle the MCP connection
     self._mcp_session_manager = MCPSessionManager(
         connection_params=self._connection_params,
         errlog=self._errlog,
-        context_to_env_mapper_callback=self._context_to_env_mapper_callback,
     )
     self._auth_scheme = auth_scheme
     self._auth_credential = auth_credential
 
-<<<<<<< HEAD
     # self._session = None
+
+  def _extract_env_from_context(
+      self, readonly_context: Optional[ReadonlyContext]
+  ) -> Dict[str, str]:
+    """Extracts environment variables from readonly context using callback.
+
+    Args:
+        readonly_context: The readonly context containing state information.
+
+    Returns:
+        Dictionary of environment variables to inject.
+    """
+    if not self._get_env_from_context_fn or not readonly_context:
+      return {}
+
+    try:
+      # Get state from readonly context if available
+      if hasattr(readonly_context, "state") and readonly_context.state:
+        # Pass readonly state directly - no need to copy for read-only access
+        return self._get_env_from_context_fn(readonly_context.state)
+      else:
+        return {}
+    except Exception as e:
+      logger.warning(f"Context to env mapper callback failed: {e}")
+      return {}
+
+  def _inject_env_vars(self, env_vars: Dict[str, str]) -> Union[
+      StdioServerParameters,
+      StdioConnectionParams,
+      SseConnectionParams,
+      StreamableHTTPConnectionParams,
+  ]:
+    """Injects environment variables into StdioConnectionParams.
+
+    Args:
+        env_vars: Dictionary of environment variables to inject.
+
+    Returns:
+        Updated connection params with injected environment variables.
+    """
+    if not env_vars or not isinstance(self._connection_params, StdioConnectionParams):
+      return self._connection_params
+
+    # Get existing env vars from connection params
+    existing_env = (
+        getattr(self._connection_params.server_params, "env", None) or {}
+    )
+
+    # Merge existing and new env vars (new ones take precedence)
+    merged_env = {**existing_env, **env_vars}
+
+    # Create new server params with merged environment variables
+    from mcp import StdioServerParameters
+    new_server_params = StdioServerParameters(
+        command=self._connection_params.server_params.command,
+        args=self._connection_params.server_params.args,
+        env=merged_env,
+        cwd=getattr(self._connection_params.server_params, "cwd", None),
+        encoding=getattr(
+            self._connection_params.server_params, "encoding", None
+        ) or "utf-8",
+        encoding_error_handler=getattr(
+            self._connection_params.server_params,
+            "encoding_error_handler",
+            None,
+        ) or "strict",
+    )
+
+    # Create new connection params with updated server params
+    return StdioConnectionParams(
+        server_params=new_server_params,
+        timeout=self._connection_params.timeout,
+    )
 
   def _extract_auth_from_context(
       self, readonly_context: Optional[ReadonlyContext]
@@ -170,59 +249,81 @@
 
     Returns:
         Tuple of (AuthScheme, AuthCredential) or (None, None) if not found.
-    """
-    if not readonly_context or not readonly_context.state:
-      return None, None
-
-    state_dict = dict(readonly_context.state)
-
-    # If a custom auth transform callback is provided, use it
-    if self._auth_transform_callback:
+        
+    Raises:
+        AuthExtractionError: If callback is provided but returns invalid types
+            or if callback execution fails.
+    """
+    # If no context provided, return init values
+    if not readonly_context:
+      return self._auth_scheme, self._auth_credential
+      
+    # Get state from readonly context if available
+    if hasattr(readonly_context, "state") and readonly_context.state:
       try:
-        return self._auth_transform_callback(state_dict)
+        # Handle both real ReadonlyContext (state is MappingProxyType) 
+        # and test mocks (state might be a callable returning dict)
+        if callable(readonly_context.state):
+          state_dict = readonly_context.state()
+        else:
+          state_dict = dict(readonly_context.state)
+      except (TypeError, ValueError) as e:
+        if self._get_auth_from_context_fn:
+          raise AuthExtractionError(
+              f"Failed to extract state from readonly context: {e}"
+          ) from e
+        else:
+          # If no callback, just return init values on state extraction failure
+          return self._auth_scheme, self._auth_credential
+    else:
+      return self._auth_scheme, self._auth_credential
+
+    # If callback is provided, use it and validate return
+    if self._get_auth_from_context_fn:
+      try:
+        auth_result = self._get_auth_from_context_fn(state_dict)
       except Exception as e:
-        logger.warning(
-            f"Auth transform callback failed: {e}. Falling back to direct"
-            " extraction."
+        raise AuthExtractionError(
+            f"Auth extraction callback failed: {e}"
+        ) from e
+      
+      # Validate callback return type
+      if not isinstance(auth_result, tuple) or len(auth_result) != 2:
+        raise AuthExtractionError(
+            f"Auth extraction callback must return a tuple of (AuthScheme, AuthCredential), "
+            f"got {type(auth_result)}"
         )
-
-    # Direct extraction: look for 'auth_scheme' and 'auth_credential' keys
-    auth_scheme = state_dict.get("auth_scheme")
-    auth_credential = state_dict.get("auth_credential")
-
-    # Validate types - auth_scheme should be an AuthScheme instance
-    if auth_scheme is not None:
-      try:
-        # Check if it's a valid AuthScheme (Union of SecurityScheme types)
-        from fastapi.openapi.models import SecurityScheme
-
-        from ...auth.auth_schemes import OpenIdConnectWithConfig
-
-        if not isinstance(
-            auth_scheme, (SecurityScheme, OpenIdConnectWithConfig)
-        ):
-          logger.warning(
-              f"Invalid auth_scheme type in context: {type(auth_scheme)}"
-          )
-          auth_scheme = None
-      except Exception as e:
-        logger.warning(f"Error validating auth_scheme: {e}")
-        auth_scheme = None
-
-    if auth_credential is not None and not isinstance(
-        auth_credential, AuthCredential
-    ):
-      logger.warning(
-          f"Invalid auth_credential type in context: {type(auth_credential)}"
-      )
-      auth_credential = None
+      
+      auth_scheme, auth_credential = auth_result
+      
+      # Validate that returned values are correct types (allow None)
+      if auth_scheme is not None and not isinstance(auth_scheme, AuthScheme):
+        raise AuthExtractionError(
+            f"Auth extraction callback returned invalid auth_scheme type: "
+            f"expected AuthScheme or None, got {type(auth_scheme)}"
+        )
+      
+      if auth_credential is not None and not isinstance(auth_credential, AuthCredential):
+        raise AuthExtractionError(
+            f"Auth extraction callback returned invalid auth_credential type: "
+            f"expected AuthCredential or None, got {type(auth_credential)}"
+        )
+      
+      return auth_scheme, auth_credential
+    
+    # If no callback, look for auth data directly in state (fallback behavior)
+    auth_scheme = state_dict.get("auth_scheme", self._auth_scheme)
+    auth_credential = state_dict.get("auth_credential", self._auth_credential)
+
+    # Validate types - only use state values if they are correct types
+    if not isinstance(auth_scheme, AuthScheme):
+      auth_scheme = self._auth_scheme
+    if not isinstance(auth_credential, AuthCredential):
+      auth_credential = self._auth_credential
 
     return auth_scheme, auth_credential
 
-  @retry_on_closed_resource("_mcp_session_manager")
-=======
   @retry_on_closed_resource
->>>>>>> e9e7996a
   async def get_tools(
       self,
       readonly_context: Optional[ReadonlyContext] = None,
@@ -237,8 +338,16 @@
     Returns:
         List[BaseTool]: A list of tools available under the specified context.
     """
+    # Extract environment variables from context and inject them
+    env_vars = self._extract_env_from_context(readonly_context)
+    if env_vars:
+      # Update connection params with environment variables
+      updated_connection_params = self._inject_env_vars(env_vars)
+      # Update the session manager with new connection params
+      self._mcp_session_manager.update_connection_params(updated_connection_params)
+
     # Get session from session manager
-    session = await self._mcp_session_manager.create_session(readonly_context)
+    session = await self._mcp_session_manager.create_session()
 
     # Extract auth information from context
     auth_scheme, auth_credential = self._extract_auth_from_context(
@@ -254,18 +363,28 @@
       mcp_tool = MCPTool(
           mcp_tool=tool,
           mcp_session_manager=self._mcp_session_manager,
-<<<<<<< HEAD
           auth_scheme=auth_scheme,
           auth_credential=auth_credential,
-=======
-          auth_scheme=self._auth_scheme,
-          auth_credential=self._auth_credential,
->>>>>>> e9e7996a
       )
 
       if self._is_tool_selected(mcp_tool, readonly_context):
         tools.append(mcp_tool)
     return tools
+
+  def _is_tool_selected(
+      self, tool: BaseTool, readonly_context: Optional[ReadonlyContext]
+  ) -> bool:
+    """Override to handle None readonly_context."""
+    if not self.tool_filter:
+      return True
+
+    if isinstance(self.tool_filter, ToolPredicate):
+      return self.tool_filter(tool, readonly_context)
+
+    if isinstance(self.tool_filter, list):
+      return tool.name in self.tool_filter
+
+    return False
 
   async def close(self) -> None:
     """Performs cleanup and releases resources held by the toolset.
