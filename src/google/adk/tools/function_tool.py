--- conflicted
+++ resolved
@@ -40,14 +40,6 @@
     if hasattr(func, '__name__'):
       # Regular functions, unbound methods, etc.
       name = func.__name__
-<<<<<<< HEAD
-      doc = func.__doc__ or ''
-    else:
-      # Handle objects with __call__ method
-      call_method = func.__call__
-      name = func.__name__
-      doc = call_method.__doc__ or func.__doc__ or ''
-=======
     elif hasattr(func, '__class__'):
       # Callable objects, bound methods, etc.
       name = func.__class__.__name__
@@ -63,7 +55,6 @@
       # For callable objects, try to get docstring from __call__ method
       doc = func.__call__.__doc__
 
->>>>>>> 09f30afe
     super().__init__(name=name, description=doc)
     self.func = func
 
