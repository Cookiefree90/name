# Copyright 2025 Google LLC
#
# Licensed under the Apache License, Version 2.0 (the "License");
# you may not use this file except in compliance with the License.
# You may obtain a copy of the License at
#
#     http://www.apache.org/licenses/LICENSE-2.0
#
# Unless required by applicable law or agreed to in writing, software
# distributed under the License is distributed on an "AS IS" BASIS,
# WITHOUT WARRANTIES OR CONDITIONS OF ANY KIND, either express or implied.
# See the License for the specific language governing permissions and
# limitations under the License.

from .base_retrieval_tool import BaseRetrievalTool

__all__ = [
    'BaseRetrievalTool',
<<<<<<< HEAD
]

def __getattr__(name: str):
  if name == 'VertexAiRagRetrieval':
    from .vertex_ai_rag_retrieval import VertexAiRagRetrieval
    return VertexAiRagRetrieval
  if name == 'FilesRetrieval':
    from .files_retrieval import FilesRetrieval
    return FilesRetrieval
  if name == 'LlamaIndexRetrieval':
    from .llama_index_retrieval import LlamaIndexRetrieval
    return LlamaIndexRetrieval
  
=======
    'FilesRetrieval',
    'LlamaIndexRetrieval',
    'VertexAiRagRetrieval',
]


def __getattr__(name: str):
  if name == 'VertexAiRagRetrieval':
    from .vertex_ai_rag_retrieval import VertexAiRagRetrieval

    return VertexAiRagRetrieval
>>>>>>> 20c30d58
  raise AttributeError(f"module '{__name__}' has no attribute '{name}'")<|MERGE_RESOLUTION|>--- conflicted
+++ resolved
@@ -16,7 +16,6 @@
 
 __all__ = [
     'BaseRetrievalTool',
-<<<<<<< HEAD
 ]
 
 def __getattr__(name: str):
@@ -30,17 +29,4 @@
     from .llama_index_retrieval import LlamaIndexRetrieval
     return LlamaIndexRetrieval
   
-=======
-    'FilesRetrieval',
-    'LlamaIndexRetrieval',
-    'VertexAiRagRetrieval',
-]
-
-
-def __getattr__(name: str):
-  if name == 'VertexAiRagRetrieval':
-    from .vertex_ai_rag_retrieval import VertexAiRagRetrieval
-
-    return VertexAiRagRetrieval
->>>>>>> 20c30d58
   raise AttributeError(f"module '{__name__}' has no attribute '{name}'")